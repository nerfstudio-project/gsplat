--- conflicted
+++ resolved
@@ -11,25 +11,10 @@
     strategy:
       fail-fast: false
       matrix:
-<<<<<<< HEAD
-        # os: [windows-2019]
-        # python-version: ['3.7']
-        # torch-version: [1.11.0]
-        # cuda-version: ['cu113']
-        os: [ubuntu-20.04]
-        # support version based on: https://download.pytorch.org/whl/torch/
-        #python-version: ['3.7', '3.8', '3.9', '3.10', '3.11']
-        #torch-version: [1.11.0, 1.12.0, 1.13.0, 2.0.0]
-        #cuda-version: ['cu113', 'cu115', 'cu116', 'cu117', 'cu118']
-        python-version: ['3.10',]
-        torch-version: [2.0.0, ]
-        cuda-version: ['cu118',]
-=======
         os: [ubuntu-20.04, windows-2019]
         python-version: ['3.8', '3.9', '3.10', '3.11', '3.12']
         torch-version: ['2.0.0', '2.1.0', '2.2.0', '2.3.0', '2.4.0']
         cuda-version: ['cu118', 'cu121', 'cu124']
->>>>>>> fdcb7d18
         exclude:
           - python-version: 3.12
             torch-version: 2.0.0
@@ -105,13 +90,6 @@
         with:
           python-version: ${{ matrix.python-version }}
 
-<<<<<<< HEAD
-      - name: Upgrade pip
-        run: |
-          pip install --upgrade setuptools
-          pip install ninja
-
-=======
       - name: Free up disk space
         if: ${{ runner.os == 'Linux' }}
         run: |
@@ -121,7 +99,6 @@
           echo "Disk space after cleanup:"
           df -h
         shell: bash
->>>>>>> fdcb7d18
 
       - name: Install CUDA ${{ matrix.cuda-version }}
         if: ${{ matrix.cuda-version != 'cpu' }}
@@ -168,22 +145,11 @@
         shell: bash
 
       - name: Build wheel
-<<<<<<< HEAD
-        # architectures 8.x and 9.x (Ampere, Ada, Hopper) are not avaible in the current github action
-        # architectures 5.x give compilation errors "no suitable conversion function from "__half" to "int" exists"
-        # architectures 6.x give compilation errors "namespace "cooperative_groups" has no member "labeled_partition""
-        run: |          
-          pip install wheel
-          source .github/workflows/cuda/${{ runner.os }}-env.sh ${{ matrix.cuda-version }}
-          export TORCH_CUDA_ARCH_LIST="7.2;7.5"
-          python setup.py bdist_wheel --dist-dir=dist
-=======
         # build against architectures >= 7.0 (required by cooperative_groups::labeled_partition in gsplat)
         run: |          
           pip install wheel
           source .github/workflows/cuda/${{ runner.os }}-env.sh ${{ matrix.cuda-version }}
           MAX_JOBS=2 python setup.py bdist_wheel --dist-dir=dist
->>>>>>> fdcb7d18
         shell: bash  # `source` does not exist in windows powershell
 
       - name: Test wheel
