"""Tests for the functions in the CUDA extension.

Usage:
```bash
pytest <THIS_PY_FILE> -s
```
"""

import math

import pytest
import torch

from gsplat._helper import load_test_data

device = torch.device("cuda:0")


@pytest.mark.skipif(not torch.cuda.is_available(), reason="No CUDA device")
@pytest.fixture
def test_data():
    (
        means,
        quats,
        scales,
        opacities,
        colors,
        viewmats,
        Ks,
        width,
        height,
    ) = load_test_data(device=device)
    colors = colors[None].repeat(len(viewmats), 1, 1)
    return {
        "means": means,
        "quats": quats,
        "scales": scales,
        "opacities": opacities,
        "colors": colors,
        "viewmats": viewmats,
        "Ks": Ks,
        "width": width,
        "height": height,
    }


@pytest.mark.skipif(not torch.cuda.is_available(), reason="No CUDA device")
@pytest.mark.parametrize("triu", [False, True])
def test_quat_scale_to_covar_preci(test_data, triu: bool):
    from gsplat.cuda._torch_impl import _quat_scale_to_covar_preci
    from gsplat.cuda._wrapper import quat_scale_to_covar_preci

    torch.manual_seed(42)

    quats = test_data["quats"]
    scales = test_data["scales"]
    quats.requires_grad = True
    scales.requires_grad = True

    # forward
    covars, precis = quat_scale_to_covar_preci(quats, scales, triu=triu)
    _covars, _precis = _quat_scale_to_covar_preci(quats, scales, triu=triu)
    torch.testing.assert_close(covars, _covars)
    # This test is disabled because the numerical instability.
    # torch.testing.assert_close(precis, _precis, rtol=2e-2, atol=1e-2)
    # if not triu:
    #     I = torch.eye(3, device=device).expand(len(covars), 3, 3)
    #     torch.testing.assert_close(torch.bmm(covars, precis), I)
    #     torch.testing.assert_close(torch.bmm(precis, covars), I)

    # backward
    v_covars = torch.randn_like(covars)
    v_precis = torch.randn_like(precis) * 0.01
    v_quats, v_scales = torch.autograd.grad(
        (covars * v_covars + precis * v_precis).sum(),
        (quats, scales),
    )
    _v_quats, _v_scales = torch.autograd.grad(
        (_covars * v_covars + _precis * v_precis).sum(),
        (quats, scales),
    )
    torch.testing.assert_close(v_quats, _v_quats, rtol=1e-1, atol=1e-1)
    torch.testing.assert_close(v_scales, _v_scales, rtol=1e-1, atol=1e-1)


@pytest.mark.skipif(not torch.cuda.is_available(), reason="No CUDA device")
def test_world_to_cam(test_data):
    from gsplat.cuda._torch_impl import _world_to_cam
    from gsplat.cuda._wrapper import quat_scale_to_covar_preci, world_to_cam

    torch.manual_seed(42)

    viewmats = test_data["viewmats"]
    means = test_data["means"]
    scales = test_data["scales"]
    quats = test_data["quats"]
    covars, _ = quat_scale_to_covar_preci(quats, scales)
    means.requires_grad = True
    covars.requires_grad = True
    viewmats.requires_grad = True

    # forward
    means_c, covars_c = world_to_cam(means, covars, viewmats)
    _means_c, _covars_c = _world_to_cam(means, covars, viewmats)
    torch.testing.assert_close(means_c, _means_c)
    torch.testing.assert_close(covars_c, _covars_c)

    # backward
    v_means_c = torch.randn_like(means_c)
    v_covars_c = torch.randn_like(covars_c)
    v_means, v_covars, v_viewmats = torch.autograd.grad(
        (means_c * v_means_c).sum() + (covars_c * v_covars_c).sum(),
        (means, covars, viewmats),
    )
    _v_means, _v_covars, _v_viewmats = torch.autograd.grad(
        (_means_c * v_means_c).sum() + (_covars_c * v_covars_c).sum(),
        (means, covars, viewmats),
    )
    torch.testing.assert_close(v_means, _v_means)
    torch.testing.assert_close(v_covars, _v_covars)
    torch.testing.assert_close(v_viewmats, _v_viewmats, rtol=1e-3, atol=1e-3)


@pytest.mark.skipif(not torch.cuda.is_available(), reason="No CUDA device")
def test_persp_proj(test_data):
    from gsplat.cuda._torch_impl import _persp_proj
    from gsplat.cuda._wrapper import persp_proj, quat_scale_to_covar_preci, world_to_cam

    torch.manual_seed(42)

    Ks = test_data["Ks"]
    viewmats = test_data["viewmats"]
    height = test_data["height"]
    width = test_data["width"]
    covars, _ = quat_scale_to_covar_preci(test_data["quats"], test_data["scales"])
    means, covars = world_to_cam(test_data["means"], covars, viewmats)
    means.requires_grad = True
    covars.requires_grad = True

    # forward
    means2d, covars2d = persp_proj(means, covars, Ks, width, height)
    _means2d, _covars2d = _persp_proj(means, covars, Ks, width, height)
    torch.testing.assert_close(means2d, _means2d, rtol=1e-4, atol=1e-4)
    torch.testing.assert_close(covars2d, _covars2d, rtol=1e-1, atol=3e-2)

    # backward
    v_means2d = torch.randn_like(means2d)
    v_covars2d = torch.randn_like(covars2d)
    v_means, v_covars = torch.autograd.grad(
        (means2d * v_means2d).sum() + (covars2d * v_covars2d).sum(),
        (means, covars),
    )
    _v_means, _v_covars = torch.autograd.grad(
        (_means2d * v_means2d).sum() + (_covars2d * v_covars2d).sum(),
        (means, covars),
    )
    torch.testing.assert_close(v_means, _v_means, rtol=1e-2, atol=1e-2)
    torch.testing.assert_close(v_covars, _v_covars, rtol=1e-1, atol=1e-1)


@pytest.mark.skipif(not torch.cuda.is_available(), reason="No CUDA device")
@pytest.mark.parametrize("calc_compensations", [False, True])
def test_projection(test_data, calc_compensations: bool):
    from gsplat.cuda._torch_impl import _fully_fused_projection, _quat_to_rotmat
    from gsplat.cuda._wrapper import fully_fused_projection, quat_scale_to_covar_preci

    torch.manual_seed(42)

    Ks = test_data["Ks"]
    viewmats = test_data["viewmats"]
    height = test_data["height"]
    width = test_data["width"]
    quats = test_data["quats"]
    scales = test_data["scales"]
    means = test_data["means"]
    viewmats.requires_grad = True
    quats.requires_grad = True
    scales.requires_grad = True
    means.requires_grad = True

    # forward
    radii, means2d, depths, normals, conics, compensations = fully_fused_projection(
        means,
        None,
        quats,
        scales,
        viewmats,
        Ks,
        width,
        height,
        calc_compensations=calc_compensations,
    )
    (
        _radii,
        _means2d,
        _depths,
        _normals,
        _conics,
        _compensations,
    ) = _fully_fused_projection(
        means,
        quats,
        scales,
        viewmats,
        Ks,
        width,
        height,
        calc_compensations=calc_compensations,
    )

    # radii is integer so we allow for 1 unit difference
    valid = (radii > 0) & (_radii > 0)
    torch.testing.assert_close(radii, _radii, rtol=0, atol=1)
    torch.testing.assert_close(means2d[valid], _means2d[valid], rtol=1e-4, atol=1e-4)
    torch.testing.assert_close(depths[valid], _depths[valid], rtol=1e-4, atol=1e-4)
    torch.testing.assert_close(normals[valid], _normals[valid], rtol=1e-4, atol=1e-4)
    torch.testing.assert_close(conics[valid], _conics[valid], rtol=1e-4, atol=1e-4)
    if calc_compensations:
        torch.testing.assert_close(
            compensations[valid], _compensations[valid], rtol=1e-4, atol=1e-3
        )

    # backward
    v_means2d = torch.randn_like(means2d) * radii[..., None]
    v_depths = torch.randn_like(depths) * radii
    v_normals = torch.randn_like(normals) * radii[..., None]
    v_conics = torch.randn_like(conics) * radii[..., None]
    if calc_compensations:
        v_compensations = torch.randn_like(compensations) * radii
    v_viewmats, v_quats, v_scales, v_means = torch.autograd.grad(
        (means2d * v_means2d).sum()
        + (depths * v_depths).sum()
        + (normals * v_normals).sum()
        + (conics * v_conics).sum()
        + ((compensations * v_compensations).sum() if calc_compensations else 0),
        (viewmats, quats, scales, means),
    )
    _v_viewmats, _v_quats, _v_scales, _v_means = torch.autograd.grad(
        (_means2d * v_means2d).sum()
        + (_depths * v_depths).sum()
        + (_normals * v_normals).sum()
        + (_conics * v_conics).sum()
        + ((_compensations * v_compensations).sum() if calc_compensations else 0),
        (viewmats, quats, scales, means),
    )

    torch.testing.assert_close(v_viewmats, _v_viewmats, rtol=1e-3, atol=1e-3)
    torch.testing.assert_close(v_quats, _v_quats, rtol=2e-1, atol=1e-2)
    torch.testing.assert_close(v_scales, _v_scales, rtol=1e-1, atol=2e-1)
    torch.testing.assert_close(v_means, _v_means, rtol=1e-2, atol=6e-2)


@pytest.mark.skipif(not torch.cuda.is_available(), reason="No CUDA device")
@pytest.mark.parametrize("sparse_grad", [False, True])
@pytest.mark.parametrize("calc_compensations", [False, True])
def test_fully_fused_projection_packed(
    test_data, sparse_grad: bool, calc_compensations: bool
):
    from gsplat.cuda._wrapper import fully_fused_projection

    torch.manual_seed(42)

    Ks = test_data["Ks"]
    viewmats = test_data["viewmats"]
    height = test_data["height"]
    width = test_data["width"]
    quats = test_data["quats"]
    scales = test_data["scales"]
    means = test_data["means"]
    viewmats.requires_grad = True
    quats.requires_grad = True
    scales.requires_grad = True
    means.requires_grad = True

    # forward
    (
        camera_ids,
        gaussian_ids,
        radii,
        means2d,
        depths,
        normals,
        conics,
        compensations,
    ) = fully_fused_projection(
        means,
        None,
        quats,
        scales,
        viewmats,
        Ks,
        width,
        height,
        packed=True,
        sparse_grad=sparse_grad,
        calc_compensations=calc_compensations,
    )
    (
        _radii,
        _means2d,
        _depths,
        _normals,
        _conics,
        _compensations,
    ) = fully_fused_projection(
        means,
        None,
        quats,
        scales,
        viewmats,
        Ks,
        width,
        height,
        packed=False,
        calc_compensations=calc_compensations,
    )

    # recover packed tensors to full matrices for testing
    __radii = torch.sparse_coo_tensor(
        torch.stack([camera_ids, gaussian_ids]), radii, _radii.shape
    ).to_dense()
    __means2d = torch.sparse_coo_tensor(
        torch.stack([camera_ids, gaussian_ids]), means2d, _means2d.shape
    ).to_dense()
    __depths = torch.sparse_coo_tensor(
        torch.stack([camera_ids, gaussian_ids]), depths, _depths.shape
    ).to_dense()
    __normals = torch.sparse_coo_tensor(
        torch.stack([camera_ids, gaussian_ids]), normals, _normals.shape
    ).to_dense()
    __conics = torch.sparse_coo_tensor(
        torch.stack([camera_ids, gaussian_ids]), conics, _conics.shape
    ).to_dense()
    if calc_compensations:
        __compensations = torch.sparse_coo_tensor(
            torch.stack([camera_ids, gaussian_ids]), compensations, _compensations.shape
        ).to_dense()
    __sel = __radii > 0
    _sel = _radii > 0
    sel = (__sel) & (_sel)
    torch.testing.assert_close(__radii[sel], _radii[sel], rtol=0, atol=1)
    torch.testing.assert_close(__means2d[sel], _means2d[sel], rtol=1e-4, atol=1e-4)
    torch.testing.assert_close(__depths[sel], _depths[sel], rtol=1e-4, atol=1e-4)
    torch.testing.assert_close(__normals[sel], _normals[sel], rtol=1e-4, atol=1e-4)
    torch.testing.assert_close(__conics[sel], _conics[sel], rtol=1e-4, atol=1e-4)
    if calc_compensations:
        torch.testing.assert_close(
            __compensations[sel], _compensations[sel], rtol=1e-4, atol=1e-3
        )

    # backward
    v_means2d = torch.randn_like(_means2d) * sel[..., None]
    v_depths = torch.randn_like(_depths) * sel
    v_normals = torch.randn_like(_normals) * sel[..., None]
    v_conics = torch.randn_like(_conics) * sel[..., None]
    _v_viewmats, _v_quats, _v_scales, _v_means = torch.autograd.grad(
        (_means2d * v_means2d).sum()
        + (_depths * v_depths).sum()
        + (_normals * v_normals).sum()
        + (_conics * v_conics).sum(),
        (viewmats, quats, scales, means),
        retain_graph=True,
    )
    v_viewmats, v_quats, v_scales, v_means = torch.autograd.grad(
<<<<<<< HEAD
        (means2d * v_means2d[__sel]).sum()
        + (depths * v_depths[__sel]).sum()
        + (normals * v_normals[__sel]).sum()
        + (conics * v_conics[__sel]).sum(),
=======
        (means2d * v_means2d[__radii > 0]).sum()
        + (depths * v_depths[__radii > 0]).sum()
        + (conics * v_conics[__radii > 0]).sum(),
>>>>>>> 5fc940b6
        (viewmats, quats, scales, means),
        retain_graph=True,
    )
    if sparse_grad:
        v_quats = v_quats.to_dense()
        v_scales = v_scales.to_dense()
        v_means = v_means.to_dense()

    torch.testing.assert_close(v_viewmats, _v_viewmats, rtol=1e-2, atol=1e-2)
    torch.testing.assert_close(v_quats, _v_quats, rtol=1e-3, atol=1e-3)
    torch.testing.assert_close(v_scales, _v_scales, rtol=5e-2, atol=5e-2)
    torch.testing.assert_close(v_means, _v_means, rtol=1e-3, atol=1e-3)


@pytest.mark.skipif(not torch.cuda.is_available(), reason="No CUDA device")
def test_isect(test_data):
    from gsplat.cuda._torch_impl import _isect_offset_encode, _isect_tiles
    from gsplat.cuda._wrapper import isect_offset_encode, isect_tiles

    torch.manual_seed(42)

    C, N = 3, 1000
    width, height = 40, 60
    means2d = torch.randn(C, N, 2, device=device) * width
    radii = torch.randint(0, width, (C, N), device=device, dtype=torch.int32)
    depths = torch.rand(C, N, device=device)

    tile_size = 16
    tile_width = math.ceil(width / tile_size)
    tile_height = math.ceil(height / tile_size)

    tiles_per_gauss, isect_ids, flatten_ids = isect_tiles(
        means2d, radii, depths, tile_size, tile_width, tile_height
    )
    isect_offsets = isect_offset_encode(isect_ids, C, tile_width, tile_height)

    _tiles_per_gauss, _isect_ids, _gauss_ids = _isect_tiles(
        means2d, radii, depths, tile_size, tile_width, tile_height
    )
    _isect_offsets = _isect_offset_encode(_isect_ids, C, tile_width, tile_height)

    torch.testing.assert_close(tiles_per_gauss, _tiles_per_gauss)
    torch.testing.assert_close(isect_ids, _isect_ids)
    torch.testing.assert_close(flatten_ids, _gauss_ids)
    torch.testing.assert_close(isect_offsets, _isect_offsets)


@pytest.mark.skipif(not torch.cuda.is_available(), reason="No CUDA device")
@pytest.mark.parametrize("channels", [3, 32, 128])
def test_rasterize_to_pixels(test_data, channels: int):
    from gsplat.cuda._torch_impl import _rasterize_to_pixels
    from gsplat.cuda._wrapper import (
        fully_fused_projection,
        isect_offset_encode,
        isect_tiles,
        rasterize_to_pixels,
    )

    torch.manual_seed(42)

    Ks = test_data["Ks"]
    viewmats = test_data["viewmats"]
    height = test_data["height"]
    width = test_data["width"]
    quats = test_data["quats"]
    scales = test_data["scales"] * 0.1
    means = test_data["means"]
    opacities = test_data["opacities"]
    C = len(Ks)
    colors = torch.randn(C, len(means), channels, device=device)
    backgrounds = torch.rand((C, colors.shape[-1]), device=device)

    # Project Gaussians to 2D
    radii, means2d, depths, normals, conics, compensations = fully_fused_projection(
        means, None, quats, scales, viewmats, Ks, width, height
    )
    opacities = opacities.repeat(C, 1)

    # Identify intersecting tiles
    tile_size = 16 if channels <= 32 else 4
    tile_width = math.ceil(width / float(tile_size))
    tile_height = math.ceil(height / float(tile_size))
    tiles_per_gauss, isect_ids, flatten_ids = isect_tiles(
        means2d, radii, depths, tile_size, tile_width, tile_height
    )
    isect_offsets = isect_offset_encode(isect_ids, C, tile_width, tile_height)

    means2d.requires_grad = True
    conics.requires_grad = True
    colors.requires_grad = True
    opacities.requires_grad = True
    backgrounds.requires_grad = True

    # forward
    render_colors, render_alphas = rasterize_to_pixels(
        means2d,
        conics,
        colors,
        opacities,
        width,
        height,
        tile_size,
        isect_offsets,
        flatten_ids,
        backgrounds=backgrounds,
    )
    _render_colors, _render_alphas = _rasterize_to_pixels(
        means2d,
        conics,
        colors,
        opacities,
        width,
        height,
        tile_size,
        isect_offsets,
        flatten_ids,
        backgrounds=backgrounds,
    )
    torch.testing.assert_close(render_colors, _render_colors)
    torch.testing.assert_close(render_alphas, _render_alphas)

    # backward
    v_render_colors = torch.randn_like(render_colors)
    v_render_alphas = torch.randn_like(render_alphas)

    v_means2d, v_conics, v_colors, v_opacities, v_backgrounds = torch.autograd.grad(
        (render_colors * v_render_colors).sum()
        + (render_alphas * v_render_alphas).sum(),
        (means2d, conics, colors, opacities, backgrounds),
    )
    (
        _v_means2d,
        _v_conics,
        _v_colors,
        _v_opacities,
        _v_backgrounds,
    ) = torch.autograd.grad(
        (_render_colors * v_render_colors).sum()
        + (_render_alphas * v_render_alphas).sum(),
        (means2d, conics, colors, opacities, backgrounds),
    )
    torch.testing.assert_close(v_means2d, _v_means2d, rtol=5e-3, atol=5e-3)
    torch.testing.assert_close(v_conics, _v_conics, rtol=1e-3, atol=1e-3)
    torch.testing.assert_close(v_colors, _v_colors, rtol=1e-3, atol=1e-3)
    torch.testing.assert_close(v_opacities, _v_opacities, rtol=2e-3, atol=2e-3)
    torch.testing.assert_close(v_backgrounds, _v_backgrounds, rtol=1e-3, atol=1e-3)


@pytest.mark.skipif(not torch.cuda.is_available(), reason="No CUDA device")
@pytest.mark.parametrize("sh_degree", [0, 1, 2, 3, 4])
def test_sh(test_data, sh_degree: int):
    from gsplat.cuda._torch_impl import _spherical_harmonics
    from gsplat.cuda._wrapper import spherical_harmonics

    torch.manual_seed(42)

    N = 1000
    coeffs = torch.randn(N, (4 + 1) ** 2, 3, device=device)
    dirs = torch.randn(N, 3, device=device)
    coeffs.requires_grad = True
    dirs.requires_grad = True

    colors = spherical_harmonics(sh_degree, dirs, coeffs)
    _colors = _spherical_harmonics(sh_degree, dirs, coeffs)
    torch.testing.assert_close(colors, _colors, rtol=1e-4, atol=1e-4)

    v_colors = torch.randn_like(colors)

    v_coeffs, v_dirs = torch.autograd.grad(
        (colors * v_colors).sum(), (coeffs, dirs), retain_graph=True, allow_unused=True
    )
    _v_coeffs, _v_dirs = torch.autograd.grad(
        (_colors * v_colors).sum(), (coeffs, dirs), retain_graph=True, allow_unused=True
    )
    torch.testing.assert_close(v_coeffs, _v_coeffs, rtol=1e-4, atol=1e-4)
    if sh_degree > 0:
        torch.testing.assert_close(v_dirs, _v_dirs, rtol=1e-4, atol=1e-4)<|MERGE_RESOLUTION|>--- conflicted
+++ resolved
@@ -335,9 +335,7 @@
         __compensations = torch.sparse_coo_tensor(
             torch.stack([camera_ids, gaussian_ids]), compensations, _compensations.shape
         ).to_dense()
-    __sel = __radii > 0
-    _sel = _radii > 0
-    sel = (__sel) & (_sel)
+    sel = (__radii > 0) & (_radii > 0)
     torch.testing.assert_close(__radii[sel], _radii[sel], rtol=0, atol=1)
     torch.testing.assert_close(__means2d[sel], _means2d[sel], rtol=1e-4, atol=1e-4)
     torch.testing.assert_close(__depths[sel], _depths[sel], rtol=1e-4, atol=1e-4)
@@ -362,16 +360,10 @@
         retain_graph=True,
     )
     v_viewmats, v_quats, v_scales, v_means = torch.autograd.grad(
-<<<<<<< HEAD
-        (means2d * v_means2d[__sel]).sum()
-        + (depths * v_depths[__sel]).sum()
-        + (normals * v_normals[__sel]).sum()
-        + (conics * v_conics[__sel]).sum(),
-=======
         (means2d * v_means2d[__radii > 0]).sum()
         + (depths * v_depths[__radii > 0]).sum()
+        + (normals * v_normals[__radii > 0]).sum()
         + (conics * v_conics[__radii > 0]).sum(),
->>>>>>> 5fc940b6
         (viewmats, quats, scales, means),
         retain_graph=True,
     )
