import json
import math
import os
import time
from dataclasses import dataclass, field
from typing import Dict, List, Optional, Tuple, Union

import imageio
import nerfview
import numpy as np
import torch
import torch.nn.functional as F
import tqdm
import tyro
import viser
import yaml
from datasets.colmap import Dataset, Parser
from datasets.traj import generate_interpolated_path, generate_ellipse_path_z
from torch import Tensor
from torch.nn.parallel import DistributedDataParallel as DDP
from torch.utils.tensorboard import SummaryWriter
from torchmetrics.image import PeakSignalNoiseRatio, StructuralSimilarityIndexMeasure
from torchmetrics.image.lpip import LearnedPerceptualImagePatchSimilarity
from typing_extensions import Literal, assert_never
from utils import AppearanceOptModule, CameraOptModule, knn, rgb_to_sh, set_random_seed

from gsplat.compression import PngCompression
from gsplat.distributed import cli
from gsplat.rendering import rasterization
from gsplat.strategy import DefaultStrategy, MCMCStrategy


@dataclass
class Config:
    # Disable viewer
    disable_viewer: bool = False
    # Path to the .pt files. If provide, it will skip training and run evaluation only.
    ckpt: Optional[List[str]] = None
    # Name of compression strategy to use
    compression: Optional[Literal["png"]] = None
    # Render trajectory path
    render_traj_path: str = "interp"

    # Path to the Mip-NeRF 360 dataset
    data_dir: str = "data/360_v2/garden"
    # Downsample factor for the dataset
    data_factor: int = 4
    # Directory to save results
    result_dir: str = "results/garden"
    # Every N images there is a test image
    test_every: int = 8
    # Random crop size for training  (experimental)
    patch_size: Optional[int] = None
    # A global scaler that applies to the scene size related parameters
    global_scale: float = 1.0

    # Port for the viewer server
    port: int = 8080

    # Batch size for training. Learning rates are scaled automatically
    batch_size: int = 1
    # A global factor to scale the number of training steps
    steps_scaler: float = 1.0

    # Number of training steps
    max_steps: int = 30_000
    # Steps to evaluate the model
    eval_steps: List[int] = field(default_factory=lambda: [7_000, 30_000])
    # Steps to save the model
    save_steps: List[int] = field(default_factory=lambda: [7_000, 30_000])

    # Initialization strategy
    init_type: str = "sfm"
    # Initial number of GSs. Ignored if using sfm
    init_num_pts: int = 100_000
    # Initial extent of GSs as a multiple of the camera extent. Ignored if using sfm
    init_extent: float = 3.0
    # Degree of spherical harmonics
    sh_degree: int = 3
    # Turn on another SH degree every this steps
    sh_degree_interval: int = 1000
    # Initial opacity of GS
    init_opa: float = 0.1
    # Initial scale of GS
    init_scale: float = 1.0
    # Weight for SSIM loss
    ssim_lambda: float = 0.2

    # Near plane clipping distance
    near_plane: float = 0.01
    # Far plane clipping distance
    far_plane: float = 1e10

    # Strategy for GS densification
    strategy: Union[DefaultStrategy, MCMCStrategy] = field(
        default_factory=DefaultStrategy
    )
    # Use packed mode for rasterization, this leads to less memory usage but slightly slower.
    packed: bool = False
    # Use sparse gradients for optimization. (experimental)
    sparse_grad: bool = False
    # Anti-aliasing in rasterization. Might slightly hurt quantitative metrics.
    antialiased: bool = False

    # Use random background for training to discourage transparency
    random_bkgd: bool = False

    # Opacity regularization
    opacity_reg: float = 0.0
    # Scale regularization
    scale_reg: float = 0.0

    # Enable camera optimization.
    pose_opt: bool = False
    # Learning rate for camera optimization
    pose_opt_lr: float = 1e-5
    # Regularization for camera optimization as weight decay
    pose_opt_reg: float = 1e-6
    # Add noise to camera extrinsics. This is only to test the camera pose optimization.
    pose_noise: float = 0.0

    # Enable appearance optimization. (experimental)
    app_opt: bool = False
    # Appearance embedding dimension
    app_embed_dim: int = 16
    # Learning rate for appearance optimization
    app_opt_lr: float = 1e-3
    # Regularization for appearance optimization as weight decay
    app_opt_reg: float = 1e-6

    # Enable depth loss. (experimental)
    depth_loss: bool = False
    # Weight for depth loss
    depth_lambda: float = 1e-2
    
    # Enable normal consistency loss. (experimental)
    normal_consistency_loss: bool = False
    # Weight for normal consistency loss
    normal_consistency_lambda: float = 0.05
    # Start applying normal consistency loss after this iteration
    normal_consistency_start_iter: int = 7000

    # Dump information to tensorboard every this steps
    tb_every: int = 100
    # Save training images to tensorboard
    tb_save_image: bool = False

    lpips_net: Literal["vgg", "alex"] = "alex"

    def adjust_steps(self, factor: float):
        self.eval_steps = [int(i * factor) for i in self.eval_steps]
        self.save_steps = [int(i * factor) for i in self.save_steps]
        self.max_steps = int(self.max_steps * factor)
        self.sh_degree_interval = int(self.sh_degree_interval * factor)

        strategy = self.strategy
        if isinstance(strategy, DefaultStrategy):
            strategy.refine_start_iter = int(strategy.refine_start_iter * factor)
            strategy.refine_stop_iter = int(strategy.refine_stop_iter * factor)
            strategy.reset_every = int(strategy.reset_every * factor)
            strategy.refine_every = int(strategy.refine_every * factor)
        elif isinstance(strategy, MCMCStrategy):
            strategy.refine_start_iter = int(strategy.refine_start_iter * factor)
            strategy.refine_stop_iter = int(strategy.refine_stop_iter * factor)
            strategy.refine_every = int(strategy.refine_every * factor)
        else:
            assert_never(strategy)


def create_splats_with_optimizers(
    parser: Parser,
    init_type: str = "sfm",
    init_num_pts: int = 100_000,
    init_extent: float = 3.0,
    init_opacity: float = 0.1,
    init_scale: float = 1.0,
    scene_scale: float = 1.0,
    sh_degree: int = 3,
    sparse_grad: bool = False,
    batch_size: int = 1,
    feature_dim: Optional[int] = None,
    device: str = "cuda",
    world_rank: int = 0,
    world_size: int = 1,
) -> Tuple[torch.nn.ParameterDict, Dict[str, torch.optim.Optimizer]]:
    if init_type == "sfm":
        points = torch.from_numpy(parser.points).float()
        rgbs = torch.from_numpy(parser.points_rgb / 255.0).float()
    elif init_type == "random":
        points = init_extent * scene_scale * (torch.rand((init_num_pts, 3)) * 2 - 1)
        rgbs = torch.rand((init_num_pts, 3))
    else:
        raise ValueError("Please specify a correct init_type: sfm or random")

    # Initialize the GS size to be the average dist of the 3 nearest neighbors
    dist2_avg = (knn(points, 4)[:, 1:] ** 2).mean(dim=-1)  # [N,]
    dist_avg = torch.sqrt(dist2_avg)
    scales = torch.log(dist_avg * init_scale).unsqueeze(-1).repeat(1, 3)  # [N, 3]

    # Distribute the GSs to different ranks (also works for single rank)
    points = points[world_rank::world_size]
    rgbs = rgbs[world_rank::world_size]
    scales = scales[world_rank::world_size]

    N = points.shape[0]
    quats = torch.rand((N, 4))  # [N, 4]
    opacities = torch.logit(torch.full((N,), init_opacity))  # [N,]

    params = [
        # name, value, lr
        ("means", torch.nn.Parameter(points), 1.6e-4 * scene_scale),
        ("scales", torch.nn.Parameter(scales), 5e-3),
        ("quats", torch.nn.Parameter(quats), 1e-3),
        ("opacities", torch.nn.Parameter(opacities), 5e-2),
    ]

    if feature_dim is None:
        # color is SH coefficients.
        colors = torch.zeros((N, (sh_degree + 1) ** 2, 3))  # [N, K, 3]
        colors[:, 0, :] = rgb_to_sh(rgbs)
        params.append(("sh0", torch.nn.Parameter(colors[:, :1, :]), 2.5e-3))
        params.append(("shN", torch.nn.Parameter(colors[:, 1:, :]), 2.5e-3 / 20))
    else:
        # features will be used for appearance and view-dependent shading
        features = torch.rand(N, feature_dim)  # [N, feature_dim]
        params.append(("features", torch.nn.Parameter(features), 2.5e-3))
        colors = torch.logit(rgbs)  # [N, 3]
        params.append(("colors", torch.nn.Parameter(colors), 2.5e-3))

    splats = torch.nn.ParameterDict({n: v for n, v, _ in params}).to(device)
    # Scale learning rate based on batch size, reference:
    # https://www.cs.princeton.edu/~smalladi/blog/2024/01/22/SDEs-ScalingRules/
    # Note that this would not make the training exactly equivalent, see
    # https://arxiv.org/pdf/2402.18824v1
    BS = batch_size * world_size
    optimizers = {
        name: (torch.optim.SparseAdam if sparse_grad else torch.optim.Adam)(
            [{"params": splats[name], "lr": lr * math.sqrt(BS), "name": name}],
            eps=1e-15 / math.sqrt(BS),
            # TODO: check betas logic when BS is larger than 10 betas[0] will be zero.
            betas=(1 - BS * (1 - 0.9), 1 - BS * (1 - 0.999)),
        )
        for name, _, lr in params
    }
    return splats, optimizers


class Runner:
    """Engine for training and testing."""

    def __init__(
        self, local_rank: int, world_rank, world_size: int, cfg: Config
    ) -> None:
        set_random_seed(42 + local_rank)

        self.cfg = cfg
        self.world_rank = world_rank
        self.local_rank = local_rank
        self.world_size = world_size
        self.device = f"cuda:{local_rank}"
        
        self.render_mode = "RGB"
        if cfg.depth_loss:
            self.render_mode = "RGB+ED"
        if cfg.normal_consistency_loss:
            self.render_mode = "RGB+ED+N"

        # Where to dump results.
        os.makedirs(cfg.result_dir, exist_ok=True)

        # Setup output directories.
        self.ckpt_dir = f"{cfg.result_dir}/ckpts"
        os.makedirs(self.ckpt_dir, exist_ok=True)
        self.stats_dir = f"{cfg.result_dir}/stats"
        os.makedirs(self.stats_dir, exist_ok=True)
        self.render_dir = f"{cfg.result_dir}/renders"
        os.makedirs(self.render_dir, exist_ok=True)

        # Tensorboard
        self.writer = SummaryWriter(log_dir=f"{cfg.result_dir}/tb")

        # Load data: Training data should contain initial points and colors.
        self.parser = Parser(
            data_dir=cfg.data_dir,
            factor=cfg.data_factor,
            normalize=True,
            test_every=cfg.test_every,
        )
        self.trainset = Dataset(
            self.parser,
            split="train",
            patch_size=cfg.patch_size,
            load_depths=cfg.depth_loss,
        )
        self.valset = Dataset(self.parser, split="val")
        self.scene_scale = self.parser.scene_scale * 1.1 * cfg.global_scale
        print("Scene scale:", self.scene_scale)

        # Model
        feature_dim = 32 if cfg.app_opt else None
        self.splats, self.optimizers = create_splats_with_optimizers(
            self.parser,
            init_type=cfg.init_type,
            init_num_pts=cfg.init_num_pts,
            init_extent=cfg.init_extent,
            init_opacity=cfg.init_opa,
            init_scale=cfg.init_scale,
            scene_scale=self.scene_scale,
            sh_degree=cfg.sh_degree,
            sparse_grad=cfg.sparse_grad,
            batch_size=cfg.batch_size,
            feature_dim=feature_dim,
            device=self.device,
            world_rank=world_rank,
            world_size=world_size,
        )
        print("Model initialized. Number of GS:", len(self.splats["means"]))

        # Densification Strategy
        self.cfg.strategy.check_sanity(self.splats, self.optimizers)

        if isinstance(self.cfg.strategy, DefaultStrategy):
            self.strategy_state = self.cfg.strategy.initialize_state(
                scene_scale=self.scene_scale
            )
        elif isinstance(self.cfg.strategy, MCMCStrategy):
            self.strategy_state = self.cfg.strategy.initialize_state()
        else:
            assert_never(self.cfg.strategy)

        # Compression Strategy
        self.compression_method = None
        if cfg.compression is not None:
            if cfg.compression == "png":
                self.compression_method = PngCompression()
            else:
                raise ValueError(f"Unknown compression strategy: {cfg.compression}")

        self.pose_optimizers = []
        if cfg.pose_opt:
            self.pose_adjust = CameraOptModule(len(self.trainset)).to(self.device)
            self.pose_adjust.zero_init()
            self.pose_optimizers = [
                torch.optim.Adam(
                    self.pose_adjust.parameters(),
                    lr=cfg.pose_opt_lr * math.sqrt(cfg.batch_size),
                    weight_decay=cfg.pose_opt_reg,
                )
            ]
            if world_size > 1:
                self.pose_adjust = DDP(self.pose_adjust)

        if cfg.pose_noise > 0.0:
            self.pose_perturb = CameraOptModule(len(self.trainset)).to(self.device)
            self.pose_perturb.random_init(cfg.pose_noise)
            if world_size > 1:
                self.pose_perturb = DDP(self.pose_perturb)

        self.app_optimizers = []
        if cfg.app_opt:
            assert feature_dim is not None
            self.app_module = AppearanceOptModule(
                len(self.trainset), feature_dim, cfg.app_embed_dim, cfg.sh_degree
            ).to(self.device)
            # initialize the last layer to be zero so that the initial output is zero.
            torch.nn.init.zeros_(self.app_module.color_head[-1].weight)
            torch.nn.init.zeros_(self.app_module.color_head[-1].bias)
            self.app_optimizers = [
                torch.optim.Adam(
                    self.app_module.embeds.parameters(),
                    lr=cfg.app_opt_lr * math.sqrt(cfg.batch_size) * 10.0,
                    weight_decay=cfg.app_opt_reg,
                ),
                torch.optim.Adam(
                    self.app_module.color_head.parameters(),
                    lr=cfg.app_opt_lr * math.sqrt(cfg.batch_size),
                ),
            ]
            if world_size > 1:
                self.app_module = DDP(self.app_module)

        # Losses & Metrics.
        self.ssim = StructuralSimilarityIndexMeasure(data_range=1.0).to(self.device)
        self.psnr = PeakSignalNoiseRatio(data_range=1.0).to(self.device)

        if cfg.lpips_net == "alex":
            self.lpips = LearnedPerceptualImagePatchSimilarity(
                net_type="alex", normalize=True
            ).to(self.device)
        elif cfg.lpips_net == "vgg":
            # The 3DGS official repo uses lpips vgg, which is equivalent with the following:
            self.lpips = LearnedPerceptualImagePatchSimilarity(
                net_type="vgg", normalize=False
            ).to(self.device)
        else:
            raise ValueError(f"Unknown LPIPS network: {cfg.lpips_net}")

        # Viewer
        if not self.cfg.disable_viewer:
            self.server = viser.ViserServer(port=cfg.port, verbose=False)
            self.viewer = nerfview.Viewer(
                server=self.server,
                render_fn=self._viewer_render_fn,
                mode="training",
            )

    def rasterize_splats(
        self,
        camtoworlds: Tensor,
        Ks: Tensor,
        width: int,
        height: int,
        **kwargs,
    ) -> Tuple[Tensor, Tensor, Dict]:
        means = self.splats["means"]  # [N, 3]
        # quats = F.normalize(self.splats["quats"], dim=-1)  # [N, 4]
        # rasterization does normalization internally
        quats = self.splats["quats"]  # [N, 4]
        scales = torch.exp(self.splats["scales"])  # [N, 3]
        opacities = torch.sigmoid(self.splats["opacities"])  # [N,]

        image_ids = kwargs.pop("image_ids", None)
        if self.cfg.app_opt:
            colors = self.app_module(
                features=self.splats["features"],
                embed_ids=image_ids,
                dirs=means[None, :, :] - camtoworlds[:, None, :3, 3],
                sh_degree=kwargs.pop("sh_degree", self.cfg.sh_degree),
            )
            colors = colors + self.splats["colors"]
            colors = torch.sigmoid(colors)
        else:
            colors = torch.cat([self.splats["sh0"], self.splats["shN"]], 1)  # [N, K, 3]

        rasterize_mode = "antialiased" if self.cfg.antialiased else "classic"
        render_colors, render_alphas, info = rasterization(
            means=means,
            quats=quats,
            scales=scales,
            opacities=opacities,
            colors=colors,
            viewmats=torch.linalg.inv(camtoworlds),  # [C, 4, 4]
            Ks=Ks,  # [C, 3, 3]
            width=width,
            height=height,
            packed=self.cfg.packed,
            absgrad=(
                self.cfg.strategy.absgrad
                if isinstance(self.cfg.strategy, DefaultStrategy)
                else False
            ),
            sparse_grad=self.cfg.sparse_grad,
            rasterize_mode=rasterize_mode,
            distributed=self.world_size > 1,
            **kwargs,
        )
        return render_colors, render_alphas, info

    def train(self):
        cfg = self.cfg
        device = self.device
        world_rank = self.world_rank
        world_size = self.world_size

        # Dump cfg.
        if world_rank == 0:
            with open(f"{cfg.result_dir}/cfg.yml", "w") as f:
                yaml.dump(vars(cfg), f)

        max_steps = cfg.max_steps
        init_step = 0

        schedulers = [
            # means has a learning rate schedule, that end at 0.01 of the initial value
            torch.optim.lr_scheduler.ExponentialLR(
                self.optimizers["means"], gamma=0.01 ** (1.0 / max_steps)
            ),
        ]
        if cfg.pose_opt:
            # pose optimization has a learning rate schedule
            schedulers.append(
                torch.optim.lr_scheduler.ExponentialLR(
                    self.pose_optimizers[0], gamma=0.01 ** (1.0 / max_steps)
                )
            )

        trainloader = torch.utils.data.DataLoader(
            self.trainset,
            batch_size=cfg.batch_size,
            shuffle=True,
            num_workers=4,
            persistent_workers=True,
            pin_memory=True,
        )
        trainloader_iter = iter(trainloader)

        # Training loop.
        global_tic = time.time()
        pbar = tqdm.tqdm(range(init_step, max_steps))
        for step in pbar:
            if not cfg.disable_viewer:
                while self.viewer.state.status == "paused":
                    time.sleep(0.01)
                self.viewer.lock.acquire()
                tic = time.time()

            try:
                data = next(trainloader_iter)
            except StopIteration:
                trainloader_iter = iter(trainloader)
                data = next(trainloader_iter)

            camtoworlds = camtoworlds_gt = data["camtoworld"].to(device)  # [1, 4, 4]
            Ks = data["K"].to(device)  # [1, 3, 3]
            pixels = data["image"].to(device) / 255.0  # [1, H, W, 3]
            num_train_rays_per_step = (
                pixels.shape[0] * pixels.shape[1] * pixels.shape[2]
            )
            image_ids = data["image_id"].to(device)
            if cfg.depth_loss:
                points = data["points"].to(device)  # [1, M, 2]
                depths_gt = data["depths"].to(device)  # [1, M]

            height, width = pixels.shape[1:3]

            if cfg.pose_noise:
                camtoworlds = self.pose_perturb(camtoworlds, image_ids)

            if cfg.pose_opt:
                camtoworlds = self.pose_adjust(camtoworlds, image_ids)

            # sh schedule
            sh_degree_to_use = min(step // cfg.sh_degree_interval, cfg.sh_degree)

            # forward
            renders, alphas, info = self.rasterize_splats(
                camtoworlds=camtoworlds,
                Ks=Ks,
                width=width,
                height=height,
                sh_degree=sh_degree_to_use,
                near_plane=cfg.near_plane,
                far_plane=cfg.far_plane,
                image_ids=image_ids,
                render_mode=self.render_mode,
            )
            colors = renders[..., :3]

            if cfg.random_bkgd:
                bkgd = torch.rand(1, 3, device=device)
                colors = colors + bkgd * (1.0 - alphas)

            self.cfg.strategy.step_pre_backward(
                params=self.splats,
                optimizers=self.optimizers,
                state=self.strategy_state,
                step=step,
                info=info,
            )

            # loss
            l1loss = F.l1_loss(colors, pixels)
            ssimloss = 1.0 - self.ssim(
                pixels.permute(0, 3, 1, 2), colors.permute(0, 3, 1, 2)
            )
            loss = l1loss * (1.0 - cfg.ssim_lambda) + ssimloss * cfg.ssim_lambda
            if cfg.depth_loss:
                depths = renders[..., -1:]
                # query depths from depth map
                points = torch.stack(
                    [
                        points[:, :, 0] / (width - 1) * 2 - 1,
                        points[:, :, 1] / (height - 1) * 2 - 1,
                    ],
                    dim=-1,
                )  # normalize to [-1, 1]
                grid = points.unsqueeze(2)  # [1, M, 1, 2]
                depths = F.grid_sample(
                    depths.permute(0, 3, 1, 2), grid, align_corners=True
                )  # [1, 1, M, 1]
                depths = depths.squeeze(3).squeeze(1)  # [1, M]
                # calculate loss in disparity space
                disp = torch.where(depths > 0.0, 1.0 / depths, torch.zeros_like(depths))
                disp_gt = 1.0 / depths_gt  # [1, M]
                depthloss = F.l1_loss(disp, disp_gt) * self.scene_scale
                loss += depthloss * cfg.depth_lambda
            if cfg.normal_consistency_loss:
                normals_rend = info["normals_rend"]
                normals_surf = info["normals_surf"]
                normalconsistencyloss = (
                    1 - (normals_rend * normals_surf).sum(dim=-1)
                ).mean()
                if step > cfg.normal_consistency_start_iter:
                    loss += normalconsistencyloss * cfg.normal_consistency_lambda

            # regularizations
            if cfg.opacity_reg > 0.0:
                loss = (
                    loss
                    + cfg.opacity_reg
                    * torch.abs(torch.sigmoid(self.splats["opacities"])).mean()
                )
            if cfg.scale_reg > 0.0:
                loss = (
                    loss
                    + cfg.scale_reg * torch.abs(torch.exp(self.splats["scales"])).mean()
                )

            loss.backward()

            desc = f"loss={loss.item():.3f}| " f"sh degree={sh_degree_to_use}| "
            if cfg.depth_loss:
                desc += f"depth loss={depthloss.item():.6f}| "
            if cfg.pose_opt and cfg.pose_noise:
                # monitor the pose error if we inject noise
                pose_err = F.l1_loss(camtoworlds_gt, camtoworlds)
                desc += f"pose err={pose_err.item():.6f}| "
            pbar.set_description(desc)

            # write images (gt and render)
            # if world_rank == 0 and step % 800 == 0:
            #     canvas = torch.cat([pixels, colors], dim=2).detach().cpu().numpy()
            #     canvas = canvas.reshape(-1, *canvas.shape[2:])
            #     imageio.imwrite(
            #         f"{self.render_dir}/train_rank{self.world_rank}.png",
            #         (canvas * 255).astype(np.uint8),
            #     )

            if world_rank == 0 and cfg.tb_every > 0 and step % cfg.tb_every == 0:
                mem = torch.cuda.max_memory_allocated() / 1024**3
                self.writer.add_scalar("train/loss", loss.item(), step)
                self.writer.add_scalar("train/l1loss", l1loss.item(), step)
                self.writer.add_scalar("train/ssimloss", ssimloss.item(), step)
                self.writer.add_scalar("train/num_GS", len(self.splats["means"]), step)
                self.writer.add_scalar("train/mem", mem, step)
                if cfg.depth_loss:
                    self.writer.add_scalar("train/depthloss", depthloss.item(), step)
                if cfg.normal_consistency_loss:
                    self.writer.add_scalar(
                        "train/normalconsistencyloss",
                        normalconsistencyloss.item(),
                        step,
                    )
                if cfg.tb_save_image:
                    canvas = torch.cat([pixels, colors], dim=2).detach().cpu().numpy()
                    canvas = canvas.reshape(-1, *canvas.shape[2:])
                    self.writer.add_image("train/render", canvas, step)
                self.writer.flush()

            # save checkpoint before updating the model
            if step in [i - 1 for i in cfg.save_steps] or step == max_steps - 1:
                mem = torch.cuda.max_memory_allocated() / 1024**3
                stats = {
                    "mem": mem,
                    "ellipse_time": time.time() - global_tic,
                    "num_GS": len(self.splats["means"]),
                }
                print("Step: ", step, stats)
                with open(
                    f"{self.stats_dir}/train_step{step:04d}_rank{self.world_rank}.json",
                    "w",
                ) as f:
                    json.dump(stats, f)
                data = {"step": step, "splats": self.splats.state_dict()}
                if cfg.pose_opt:
                    if world_size > 1:
                        data["pose_adjust"] = self.pose_adjust.module.state_dict()
                    else:
                        data["pose_adjust"] = self.pose_adjust.state_dict()
                if cfg.app_opt:
                    if world_size > 1:
                        data["app_module"] = self.app_module.module.state_dict()
                    else:
                        data["app_module"] = self.app_module.state_dict()
                torch.save(
                    data, f"{self.ckpt_dir}/ckpt_{step}_rank{self.world_rank}.pt"
                )

            if isinstance(self.cfg.strategy, DefaultStrategy):
                self.cfg.strategy.step_post_backward(
                    params=self.splats,
                    optimizers=self.optimizers,
                    state=self.strategy_state,
                    step=step,
                    info=info,
                    packed=cfg.packed,
                )
            elif isinstance(self.cfg.strategy, MCMCStrategy):
                self.cfg.strategy.step_post_backward(
                    params=self.splats,
                    optimizers=self.optimizers,
                    state=self.strategy_state,
                    step=step,
                    info=info,
                    lr=schedulers[0].get_last_lr()[0],
                )
            else:
                assert_never(self.cfg.strategy)

            # Turn Gradients into Sparse Tensor before running optimizer
            if cfg.sparse_grad:
                assert cfg.packed, "Sparse gradients only work with packed mode."
                gaussian_ids = info["gaussian_ids"]
                for k in self.splats.keys():
                    grad = self.splats[k].grad
                    if grad is None or grad.is_sparse:
                        continue
                    self.splats[k].grad = torch.sparse_coo_tensor(
                        indices=gaussian_ids[None],  # [1, nnz]
                        values=grad[gaussian_ids],  # [nnz, ...]
                        size=self.splats[k].size(),  # [N, ...]
                        is_coalesced=len(Ks) == 1,
                    )

            # optimize
            for optimizer in self.optimizers.values():
                optimizer.step()
                optimizer.zero_grad(set_to_none=True)
            for optimizer in self.pose_optimizers:
                optimizer.step()
                optimizer.zero_grad(set_to_none=True)
            for optimizer in self.app_optimizers:
                optimizer.step()
                optimizer.zero_grad(set_to_none=True)
            for scheduler in schedulers:
                scheduler.step()

            # eval the full set
            if step in [i - 1 for i in cfg.eval_steps]:
                self.eval(step)
                self.render_traj(step)

            # run compression
            if cfg.compression is not None and step in [i - 1 for i in cfg.eval_steps]:
                self.run_compression(step=step)

            if not cfg.disable_viewer:
                self.viewer.lock.release()
                num_train_steps_per_sec = 1.0 / (time.time() - tic)
                num_train_rays_per_sec = (
                    num_train_rays_per_step * num_train_steps_per_sec
                )
                # Update the viewer state.
                self.viewer.state.num_train_rays_per_sec = num_train_rays_per_sec
                # Update the scene.
                self.viewer.update(step, num_train_rays_per_step)

    @torch.no_grad()
    def eval(self, step: int, stage: str = "val"):
        """Entry for evaluation."""
        print("Running evaluation...")
        cfg = self.cfg
        device = self.device
        world_rank = self.world_rank
        world_size = self.world_size

        valloader = torch.utils.data.DataLoader(
            self.valset, batch_size=1, shuffle=False, num_workers=1
        )
        ellipse_time = 0
        metrics = {"psnr": [], "ssim": [], "lpips": []}
        for i, data in enumerate(valloader):
            camtoworlds = data["camtoworld"].to(device)
            Ks = data["K"].to(device)
            pixels = data["image"].to(device) / 255.0
            height, width = pixels.shape[1:3]

            torch.cuda.synchronize()
            tic = time.time()
            renders, alphas, info = self.rasterize_splats(
                camtoworlds=camtoworlds,
                Ks=Ks,
                width=width,
                height=height,
                sh_degree=cfg.sh_degree,
                near_plane=cfg.near_plane,
                far_plane=cfg.far_plane,
                render_mode=self.render_mode,
            )  # [1, H, W, 3]
            torch.cuda.synchronize()
            ellipse_time += time.time() - tic
            
            colors = torch.clamp(renders[..., 0:3], 0.0, 1.0)
            canvas_list = [pixels, colors]
            if cfg.depth_loss:
                depths = renders[..., -1:]
                depths = (depths - depths.min()) / (depths.max() - depths.min())
                canvas_list.append(depths)
            if cfg.normal_consistency_loss:
                normals_rend = info["normals_rend"]
                normals_surf = info["normals_surf"]
                canvas_list.extend([normals_rend * 0.5 + 0.5])
                canvas_list.extend([normals_surf * 0.5 + 0.5])

            colors = torch.clamp(colors, 0.0, 1.0)
            canvas_list = [pixels, colors]

            if world_rank == 0:
                # write images
                canvas = torch.cat(canvas_list, dim=2).squeeze(0).cpu().numpy()
<<<<<<< HEAD
                imageio.imwrite(
                    f"{self.render_dir}/{stage}_step{step:04d}_{i:04d}.png",
                    (canvas * 255).astype(np.uint8),
=======
                canvas = (canvas * 255).astype(np.uint8)
                imageio.imwrite(
                    f"{self.render_dir}/{stage}_step{step}_{i:04d}.png",
                    canvas,
>>>>>>> 35b21c4e
                )

                pixels = pixels.permute(0, 3, 1, 2)  # [1, 3, H, W]
                colors = colors.permute(0, 3, 1, 2)  # [1, 3, H, W]
                metrics["psnr"].append(self.psnr(colors, pixels))
                metrics["ssim"].append(self.ssim(colors, pixels))
                metrics["lpips"].append(self.lpips(colors, pixels))

        if world_rank == 0:
            ellipse_time /= len(valloader)

            psnr = torch.stack(metrics["psnr"]).mean()
            ssim = torch.stack(metrics["ssim"]).mean()
            lpips = torch.stack(metrics["lpips"]).mean()
            print(
                f"PSNR: {psnr.item():.3f}, SSIM: {ssim.item():.4f}, LPIPS: {lpips.item():.3f} "
                f"Time: {ellipse_time:.3f}s/image "
                f"Number of GS: {len(self.splats['means'])}"
            )
            # save stats as json
            stats = {
                "psnr": psnr.item(),
                "ssim": ssim.item(),
                "lpips": lpips.item(),
                "ellipse_time": ellipse_time,
                "num_GS": len(self.splats["means"]),
            }
            with open(f"{self.stats_dir}/{stage}_step{step:04d}.json", "w") as f:
                json.dump(stats, f)
            # save stats to tensorboard
            for k, v in stats.items():
                self.writer.add_scalar(f"{stage}/{k}", v, step)
            self.writer.flush()

    @torch.no_grad()
    def render_traj(self, step: int):
        """Entry for trajectory rendering."""
        print("Running trajectory rendering...")
        cfg = self.cfg
        device = self.device

        camtoworlds_all = self.parser.camtoworlds[5:-5]
        if cfg.render_traj_path == "interp":
            camtoworlds_all = generate_interpolated_path(
                camtoworlds_all, 1
            )  # [N, 3, 4]
        elif cfg.render_traj_path == "ellipse":
            height = camtoworlds_all[:, 2, 3].mean()
            camtoworlds_all = generate_ellipse_path_z(
                camtoworlds_all, height=height
            )  # [N, 3, 4]
        else:
            raise ValueError(
                f"Render trajectory type not supported: {cfg.render_traj_path}"
            )

        camtoworlds_all = np.concatenate(
            [
                camtoworlds_all,
                np.repeat(
                    np.array([[[0.0, 0.0, 0.0, 1.0]]]), len(camtoworlds_all), axis=0
                ),
            ],
            axis=1,
        )  # [N, 4, 4]

        camtoworlds_all = torch.from_numpy(camtoworlds_all).float().to(device)
        K = torch.from_numpy(list(self.parser.Ks_dict.values())[0]).float().to(device)
        width, height = list(self.parser.imsize_dict.values())[0]

        canvas_all = []
<<<<<<< HEAD
        for i in tqdm.trange(len(camtoworlds), desc="Rendering trajectory"):
            renders, alphas, info = self.rasterize_splats(
                camtoworlds=camtoworlds[i : i + 1],
                Ks=K[None],
=======
        for i in tqdm.trange(len(camtoworlds_all), desc="Rendering trajectory"):
            camtoworlds = camtoworlds_all[i : i + 1]
            Ks = K[None]

            renders, _, _ = self.rasterize_splats(
                camtoworlds=camtoworlds,
                Ks=Ks,
>>>>>>> 35b21c4e
                width=width,
                height=height,
                sh_degree=cfg.sh_degree,
                near_plane=cfg.near_plane,
                far_plane=cfg.far_plane,
                render_mode=self.render_mode,
            )  # [1, H, W, 4]
<<<<<<< HEAD
            
            colors = torch.clamp(renders[..., 0:3], 0.0, 1.0)
            canvas_list = [colors]
            if cfg.depth_loss:
                depths = renders[..., -1:]
                depths = (depths - depths.min()) / (depths.max() - depths.min())
                canvas_list.append(depths)
            if cfg.normal_consistency_loss:
                normals_rend = info["normals_rend"]
                normals_surf = info["normals_surf"]
                canvas_list.extend([normals_rend * 0.5 + 0.5])
                canvas_list.extend([normals_surf * 0.5 + 0.5])
                
            colors = torch.clamp(renders[0, ..., 0:3], 0.0, 1.0)  # [H, W, 3]
            depths = renders[0, ..., 3:4]  # [H, W, 1]
=======
            colors = torch.clamp(renders[..., 0:3], 0.0, 1.0)  # [1, H, W, 3]
            depths = renders[..., 3:4]  # [1, H, W, 1]
>>>>>>> 35b21c4e
            depths = (depths - depths.min()) / (depths.max() - depths.min())
            canvas_list = [colors, depths.repeat(1, 1, 1, 3)]

            # write images
            canvas = torch.cat(canvas_list, dim=2).squeeze(0).cpu().numpy()
            canvas = (canvas * 255).astype(np.uint8)
            canvas_all.append(canvas)

        # save to video
        video_dir = f"{cfg.result_dir}/videos"
        os.makedirs(video_dir, exist_ok=True)
        writer = imageio.get_writer(f"{video_dir}/traj_{step}.mp4", fps=30)
        for canvas in canvas_all:
            writer.append_data(canvas)
        writer.close()
        print(f"Video saved to {video_dir}/traj_{step}.mp4")

    @torch.no_grad()
    def run_compression(self, step: int):
        """Entry for running compression."""
        print("Running compression...")
        world_rank = self.world_rank

        compress_dir = f"{cfg.result_dir}/compression/rank{world_rank}"
        os.makedirs(compress_dir, exist_ok=True)

        self.compression_method.compress(compress_dir, self.splats)

        # evaluate compression
        splats_c = self.compression_method.decompress(compress_dir)
        for k in splats_c.keys():
            self.splats[k].data = splats_c[k].to(self.device)
        self.eval(step=step, stage="compress")

    @torch.no_grad()
    def _viewer_render_fn(
        self, camera_state: nerfview.CameraState, img_wh: Tuple[int, int]
    ):
        """Callable function for the viewer."""
        W, H = img_wh
        c2w = camera_state.c2w
        K = camera_state.get_K(img_wh)
        c2w = torch.from_numpy(c2w).float().to(self.device)
        K = torch.from_numpy(K).float().to(self.device)

        render_colors, _, _ = self.rasterize_splats(
            camtoworlds=c2w[None],
            Ks=K[None],
            width=W,
            height=H,
            sh_degree=self.cfg.sh_degree,  # active all SH degrees
            radius_clip=3.0,  # skip GSs that have small image radius (in pixels)
        )  # [1, H, W, 3]
        return render_colors[0].cpu().numpy()


def main(local_rank: int, world_rank, world_size: int, cfg: Config):
    if world_size > 1 and not cfg.disable_viewer:
        cfg.disable_viewer = True
        if world_rank == 0:
            print("Viewer is disabled in distributed training.")

    runner = Runner(local_rank, world_rank, world_size, cfg)

    if cfg.ckpt is not None:
        # run eval only
        ckpts = [
            torch.load(file, map_location=runner.device, weights_only=True)
            for file in cfg.ckpt
        ]
        for k in runner.splats.keys():
            runner.splats[k].data = torch.cat([ckpt["splats"][k] for ckpt in ckpts])
        step = ckpts[0]["step"]
        runner.eval(step=step)
        runner.render_traj(step=step)
        if cfg.compression is not None:
            runner.run_compression(step=step)
    else:
        runner.train()

    if not cfg.disable_viewer:
        print("Viewer running... Ctrl+C to exit.")
        time.sleep(1000000)


if __name__ == "__main__":
    """
    Usage:

    ```bash
    # Single GPU training
    CUDA_VISIBLE_DEVICES=0 python simple_trainer.py default

    # Distributed training on 4 GPUs: Effectively 4x batch size so run 4x less steps.
    CUDA_VISIBLE_DEVICES=0,1,2,3 python simple_trainer.py default --steps_scaler 0.25

    """

    # Config objects we can choose between.
    # Each is a tuple of (CLI description, config object).
    configs = {
        "default": (
            "Gaussian splatting training using densification heuristics from the original paper.",
            Config(
                strategy=DefaultStrategy(verbose=True),
            ),
        ),
        "mcmc": (
            "Gaussian splatting training using densification from the paper '3D Gaussian Splatting as Markov Chain Monte Carlo'.",
            Config(
                init_opa=0.5,
                init_scale=0.1,
                opacity_reg=0.01,
                scale_reg=0.01,
                strategy=MCMCStrategy(verbose=True),
            ),
        ),
    }
    cfg = tyro.extras.overridable_config_cli(configs)
    cfg.adjust_steps(cfg.steps_scaler)

    # try import extra dependencies
    if cfg.compression == "png":
        try:
            import plas
            import torchpq
        except:
            raise ImportError(
                "To use PNG compression, you need to install "
                "torchpq (instruction at https://github.com/DeMoriarty/TorchPQ?tab=readme-ov-file#install) "
                "and plas (via 'pip install git+https://github.com/fraunhoferhhi/PLAS.git') "
            )

    cli(main, cfg, verbose=True)<|MERGE_RESOLUTION|>--- conflicted
+++ resolved
@@ -132,7 +132,7 @@
     depth_loss: bool = False
     # Weight for depth loss
     depth_lambda: float = 1e-2
-    
+
     # Enable normal consistency loss. (experimental)
     normal_consistency_loss: bool = False
     # Weight for normal consistency loss
@@ -258,7 +258,7 @@
         self.local_rank = local_rank
         self.world_size = world_size
         self.device = f"cuda:{local_rank}"
-        
+
         self.render_mode = "RGB"
         if cfg.depth_loss:
             self.render_mode = "RGB+ED"
@@ -779,7 +779,7 @@
             )  # [1, H, W, 3]
             torch.cuda.synchronize()
             ellipse_time += time.time() - tic
-            
+
             colors = torch.clamp(renders[..., 0:3], 0.0, 1.0)
             canvas_list = [pixels, colors]
             if cfg.depth_loss:
@@ -798,16 +798,10 @@
             if world_rank == 0:
                 # write images
                 canvas = torch.cat(canvas_list, dim=2).squeeze(0).cpu().numpy()
-<<<<<<< HEAD
-                imageio.imwrite(
-                    f"{self.render_dir}/{stage}_step{step:04d}_{i:04d}.png",
-                    (canvas * 255).astype(np.uint8),
-=======
                 canvas = (canvas * 255).astype(np.uint8)
                 imageio.imwrite(
                     f"{self.render_dir}/{stage}_step{step}_{i:04d}.png",
                     canvas,
->>>>>>> 35b21c4e
                 )
 
                 pixels = pixels.permute(0, 3, 1, 2)  # [1, 3, H, W]
@@ -879,20 +873,13 @@
         width, height = list(self.parser.imsize_dict.values())[0]
 
         canvas_all = []
-<<<<<<< HEAD
-        for i in tqdm.trange(len(camtoworlds), desc="Rendering trajectory"):
-            renders, alphas, info = self.rasterize_splats(
-                camtoworlds=camtoworlds[i : i + 1],
-                Ks=K[None],
-=======
         for i in tqdm.trange(len(camtoworlds_all), desc="Rendering trajectory"):
             camtoworlds = camtoworlds_all[i : i + 1]
             Ks = K[None]
 
-            renders, _, _ = self.rasterize_splats(
+            renders, alphas, info = self.rasterize_splats(
                 camtoworlds=camtoworlds,
                 Ks=Ks,
->>>>>>> 35b21c4e
                 width=width,
                 height=height,
                 sh_degree=cfg.sh_degree,
@@ -900,8 +887,7 @@
                 far_plane=cfg.far_plane,
                 render_mode=self.render_mode,
             )  # [1, H, W, 4]
-<<<<<<< HEAD
-            
+
             colors = torch.clamp(renders[..., 0:3], 0.0, 1.0)
             canvas_list = [colors]
             if cfg.depth_loss:
@@ -913,15 +899,6 @@
                 normals_surf = info["normals_surf"]
                 canvas_list.extend([normals_rend * 0.5 + 0.5])
                 canvas_list.extend([normals_surf * 0.5 + 0.5])
-                
-            colors = torch.clamp(renders[0, ..., 0:3], 0.0, 1.0)  # [H, W, 3]
-            depths = renders[0, ..., 3:4]  # [H, W, 1]
-=======
-            colors = torch.clamp(renders[..., 0:3], 0.0, 1.0)  # [1, H, W, 3]
-            depths = renders[..., 3:4]  # [1, H, W, 1]
->>>>>>> 35b21c4e
-            depths = (depths - depths.min()) / (depths.max() - depths.min())
-            canvas_list = [colors, depths.repeat(1, 1, 1, 3)]
 
             # write images
             canvas = torch.cat(canvas_list, dim=2).squeeze(0).cpu().numpy()
