import json
import math
import os
import time
from dataclasses import dataclass, field
from collections import defaultdict
from typing import Dict, List, Optional, Tuple, Union

import imageio
import nerfview
import numpy as np
import torch
import torch.nn.functional as F
import tqdm
import tyro
import viser
import yaml
from datasets.colmap import Dataset, Parser
from datasets.traj import (
    generate_interpolated_path,
    generate_ellipse_path_z,
    generate_spiral_path,
)
from torch import Tensor
from torch.nn.parallel import DistributedDataParallel as DDP
from torch.utils.tensorboard import SummaryWriter
from torchmetrics.image import PeakSignalNoiseRatio, StructuralSimilarityIndexMeasure
from fused_ssim import fused_ssim
from torchmetrics.image.lpip import LearnedPerceptualImagePatchSimilarity
from typing_extensions import Literal, assert_never
from utils import AppearanceOptModule, CameraOptModule, knn, rgb_to_sh, set_random_seed
from lib_bilagrid import (
    BilateralGrid,
    slice,
    color_correct,
    total_variation_loss,
)

from gsplat.compression import PngCompression
from gsplat.distributed import cli
from gsplat.rendering import rasterization
from gsplat.strategy import DefaultStrategy, MCMCStrategy


@dataclass
class Config:
    # Disable viewer
    disable_viewer: bool = False
    # Path to the .pt files. If provide, it will skip training and run evaluation only.
    ckpt: Optional[List[str]] = None
    # Name of compression strategy to use
    compression: Optional[Literal["png"]] = None
    # Render trajectory path
    render_traj_path: str = "interp"

    # Path to the Mip-NeRF 360 dataset
    data_dir: str = "data/360_v2/garden"
    # Downsample factor for the dataset
    data_factor: int = 4
    # Directory to save results
    result_dir: str = "results/garden"
    # Every N images there is a test image
    test_every: int = 8
    # Random crop size for training  (experimental)
    patch_size: Optional[int] = None
    # A global scaler that applies to the scene size related parameters
    global_scale: float = 1.0
    # Normalize the world space
    normalize_world_space: bool = True

    # Port for the viewer server
    port: int = 8080

    # Batch size for training. Learning rates are scaled automatically
    batch_size: int = 1
    # A global factor to scale the number of training steps
    steps_scaler: float = 1.0

    # Number of training steps
    max_steps: int = 30_000
    # Steps to evaluate the model
    eval_steps: List[int] = field(default_factory=lambda: [7_000, 30_000])
    # Steps to save the model
    save_steps: List[int] = field(default_factory=lambda: [7_000, 30_000])

    # Initialization strategy
    init_type: str = "sfm"
    # Initial number of GSs. Ignored if using sfm
    init_num_pts: int = 100_000
    # Initial extent of GSs as a multiple of the camera extent. Ignored if using sfm
    init_extent: float = 3.0
    # Degree of spherical harmonics
    sh_degree: int = 3
    # Turn on another SH degree every this steps
    sh_degree_interval: int = 1000
    # Initial opacity of GS
    init_opa: float = 0.1
    # Initial scale of GS
    init_scale: float = 1.0
    # Weight for SSIM loss
    ssim_lambda: float = 0.2

    # Near plane clipping distance
    near_plane: float = 0.01
    # Far plane clipping distance
    far_plane: float = 1e10

    # Strategy for GS densification
    strategy: Union[DefaultStrategy, MCMCStrategy] = field(
        default_factory=DefaultStrategy
    )
    # Use packed mode for rasterization, this leads to less memory usage but slightly slower.
    packed: bool = False
    # Use sparse gradients for optimization. (experimental)
    sparse_grad: bool = False
    # Anti-aliasing in rasterization. Might slightly hurt quantitative metrics.
    antialiased: bool = False

    # Use random background for training to discourage transparency
    random_bkgd: bool = False

    # Opacity regularization
    opacity_reg: float = 0.0
    # Scale regularization
    scale_reg: float = 0.0

    # Enable camera optimization.
    pose_opt: bool = False
    # Learning rate for camera optimization
    pose_opt_lr: float = 1e-5
    # Regularization for camera optimization as weight decay
    pose_opt_reg: float = 1e-6
    # Add noise to camera extrinsics. This is only to test the camera pose optimization.
    pose_noise: float = 0.0

    # Enable appearance optimization. (experimental)
    app_opt: bool = False
    # Appearance embedding dimension
    app_embed_dim: int = 16
    # Learning rate for appearance optimization
    app_opt_lr: float = 1e-3
    # Regularization for appearance optimization as weight decay
    app_opt_reg: float = 1e-6

    # Enable bilateral grid. (experimental)
    use_bilateral_grid: bool = False
    # Shape of the bilateral grid (X, Y, W)
    bilateral_grid_shape: Tuple[int, int, int] = (16, 16, 8)

    # Enable depth loss. (experimental)
    depth_loss: bool = False
    # Weight for depth loss
    depth_lambda: float = 1e-2

    # Enable normal consistency loss. (experimental)
    normal_consistency_loss: bool = False
    # Weight for normal consistency loss
    normal_consistency_lambda: float = 0.05
    # Start applying normal consistency loss after this iteration
    normal_consistency_start_iter: int = 7000

    # Dump information to tensorboard every this steps
    tb_every: int = 100
    # Save training images to tensorboard
    tb_save_image: bool = False

    lpips_net: Literal["vgg", "alex"] = "alex"

    def adjust_steps(self, factor: float):
        self.eval_steps = [int(i * factor) for i in self.eval_steps]
        self.save_steps = [int(i * factor) for i in self.save_steps]
        self.max_steps = int(self.max_steps * factor)
        self.sh_degree_interval = int(self.sh_degree_interval * factor)

        strategy = self.strategy
        if isinstance(strategy, DefaultStrategy):
            strategy.refine_start_iter = int(strategy.refine_start_iter * factor)
            strategy.refine_stop_iter = int(strategy.refine_stop_iter * factor)
            strategy.reset_every = int(strategy.reset_every * factor)
            strategy.refine_every = int(strategy.refine_every * factor)
        elif isinstance(strategy, MCMCStrategy):
            strategy.refine_start_iter = int(strategy.refine_start_iter * factor)
            strategy.refine_stop_iter = int(strategy.refine_stop_iter * factor)
            strategy.refine_every = int(strategy.refine_every * factor)
        else:
            assert_never(strategy)


def create_splats_with_optimizers(
    parser: Parser,
    init_type: str = "sfm",
    init_num_pts: int = 100_000,
    init_extent: float = 3.0,
    init_opacity: float = 0.1,
    init_scale: float = 1.0,
    scene_scale: float = 1.0,
    sh_degree: int = 3,
    sparse_grad: bool = False,
    batch_size: int = 1,
    feature_dim: Optional[int] = None,
    device: str = "cuda",
    world_rank: int = 0,
    world_size: int = 1,
) -> Tuple[torch.nn.ParameterDict, Dict[str, torch.optim.Optimizer]]:
    if init_type == "sfm":
        points = torch.from_numpy(parser.points).float()
        rgbs = torch.from_numpy(parser.points_rgb / 255.0).float()
    elif init_type == "random":
        points = init_extent * scene_scale * (torch.rand((init_num_pts, 3)) * 2 - 1)
        rgbs = torch.rand((init_num_pts, 3))
    else:
        raise ValueError("Please specify a correct init_type: sfm or random")

    # Initialize the GS size to be the average dist of the 3 nearest neighbors
    dist2_avg = (knn(points, 4)[:, 1:] ** 2).mean(dim=-1)  # [N,]
    dist_avg = torch.sqrt(dist2_avg)
    scales = torch.log(dist_avg * init_scale).unsqueeze(-1).repeat(1, 3)  # [N, 3]

    # Distribute the GSs to different ranks (also works for single rank)
    points = points[world_rank::world_size]
    rgbs = rgbs[world_rank::world_size]
    scales = scales[world_rank::world_size]

    N = points.shape[0]
    quats = torch.rand((N, 4))  # [N, 4]
    opacities = torch.logit(torch.full((N,), init_opacity))  # [N,]

    params = [
        # name, value, lr
        ("means", torch.nn.Parameter(points), 1.6e-4 * scene_scale),
        ("scales", torch.nn.Parameter(scales), 5e-3),
        ("quats", torch.nn.Parameter(quats), 1e-3),
        ("opacities", torch.nn.Parameter(opacities), 5e-2),
    ]

    if feature_dim is None:
        # color is SH coefficients.
        colors = torch.zeros((N, (sh_degree + 1) ** 2, 3))  # [N, K, 3]
        colors[:, 0, :] = rgb_to_sh(rgbs)
        params.append(("sh0", torch.nn.Parameter(colors[:, :1, :]), 2.5e-3))
        params.append(("shN", torch.nn.Parameter(colors[:, 1:, :]), 2.5e-3 / 20))
    else:
        # features will be used for appearance and view-dependent shading
        features = torch.rand(N, feature_dim)  # [N, feature_dim]
        params.append(("features", torch.nn.Parameter(features), 2.5e-3))
        colors = torch.logit(rgbs)  # [N, 3]
        params.append(("colors", torch.nn.Parameter(colors), 2.5e-3))

    splats = torch.nn.ParameterDict({n: v for n, v, _ in params}).to(device)
    # Scale learning rate based on batch size, reference:
    # https://www.cs.princeton.edu/~smalladi/blog/2024/01/22/SDEs-ScalingRules/
    # Note that this would not make the training exactly equivalent, see
    # https://arxiv.org/pdf/2402.18824v1
    BS = batch_size * world_size
    optimizers = {
        name: (torch.optim.SparseAdam if sparse_grad else torch.optim.Adam)(
            [{"params": splats[name], "lr": lr * math.sqrt(BS), "name": name}],
            eps=1e-15 / math.sqrt(BS),
            # TODO: check betas logic when BS is larger than 10 betas[0] will be zero.
            betas=(1 - BS * (1 - 0.9), 1 - BS * (1 - 0.999)),
        )
        for name, _, lr in params
    }
    return splats, optimizers


class Runner:
    """Engine for training and testing."""

    def __init__(
        self, local_rank: int, world_rank, world_size: int, cfg: Config
    ) -> None:
        set_random_seed(42 + local_rank)

        self.cfg = cfg
        self.world_rank = world_rank
        self.local_rank = local_rank
        self.world_size = world_size
        self.device = f"cuda:{local_rank}"

        self.render_mode = "RGB"
        if cfg.depth_loss:
            self.render_mode = "RGB+ED"
        if cfg.normal_consistency_loss:
            self.render_mode = "RGB+ED+N"

        # Where to dump results.
        os.makedirs(cfg.result_dir, exist_ok=True)

        # Setup output directories.
        self.ckpt_dir = f"{cfg.result_dir}/ckpts"
        os.makedirs(self.ckpt_dir, exist_ok=True)
        self.stats_dir = f"{cfg.result_dir}/stats"
        os.makedirs(self.stats_dir, exist_ok=True)
        self.render_dir = f"{cfg.result_dir}/renders"
        os.makedirs(self.render_dir, exist_ok=True)

        # Tensorboard
        self.writer = SummaryWriter(log_dir=f"{cfg.result_dir}/tb")

        # Load data: Training data should contain initial points and colors.
        self.parser = Parser(
            data_dir=cfg.data_dir,
            factor=cfg.data_factor,
            normalize=cfg.normalize_world_space,
            test_every=cfg.test_every,
        )
        self.trainset = Dataset(
            self.parser,
            split="train",
            patch_size=cfg.patch_size,
            load_depths=cfg.depth_loss,
        )
        self.valset = Dataset(self.parser, split="val")
        self.scene_scale = self.parser.scene_scale * 1.1 * cfg.global_scale
        print("Scene scale:", self.scene_scale)

        # Model
        feature_dim = 32 if cfg.app_opt else None
        self.splats, self.optimizers = create_splats_with_optimizers(
            self.parser,
            init_type=cfg.init_type,
            init_num_pts=cfg.init_num_pts,
            init_extent=cfg.init_extent,
            init_opacity=cfg.init_opa,
            init_scale=cfg.init_scale,
            scene_scale=self.scene_scale,
            sh_degree=cfg.sh_degree,
            sparse_grad=cfg.sparse_grad,
            batch_size=cfg.batch_size,
            feature_dim=feature_dim,
            device=self.device,
            world_rank=world_rank,
            world_size=world_size,
        )
        print("Model initialized. Number of GS:", len(self.splats["means"]))

        # Densification Strategy
        self.cfg.strategy.check_sanity(self.splats, self.optimizers)

        if isinstance(self.cfg.strategy, DefaultStrategy):
            self.strategy_state = self.cfg.strategy.initialize_state(
                scene_scale=self.scene_scale
            )
        elif isinstance(self.cfg.strategy, MCMCStrategy):
            self.strategy_state = self.cfg.strategy.initialize_state()
        else:
            assert_never(self.cfg.strategy)

        # Compression Strategy
        self.compression_method = None
        if cfg.compression is not None:
            if cfg.compression == "png":
                self.compression_method = PngCompression()
            else:
                raise ValueError(f"Unknown compression strategy: {cfg.compression}")

        self.pose_optimizers = []
        if cfg.pose_opt:
            self.pose_adjust = CameraOptModule(len(self.trainset)).to(self.device)
            self.pose_adjust.zero_init()
            self.pose_optimizers = [
                torch.optim.Adam(
                    self.pose_adjust.parameters(),
                    lr=cfg.pose_opt_lr * math.sqrt(cfg.batch_size),
                    weight_decay=cfg.pose_opt_reg,
                )
            ]
            if world_size > 1:
                self.pose_adjust = DDP(self.pose_adjust)

        if cfg.pose_noise > 0.0:
            self.pose_perturb = CameraOptModule(len(self.trainset)).to(self.device)
            self.pose_perturb.random_init(cfg.pose_noise)
            if world_size > 1:
                self.pose_perturb = DDP(self.pose_perturb)

        self.app_optimizers = []
        if cfg.app_opt:
            assert feature_dim is not None
            self.app_module = AppearanceOptModule(
                len(self.trainset), feature_dim, cfg.app_embed_dim, cfg.sh_degree
            ).to(self.device)
            # initialize the last layer to be zero so that the initial output is zero.
            torch.nn.init.zeros_(self.app_module.color_head[-1].weight)
            torch.nn.init.zeros_(self.app_module.color_head[-1].bias)
            self.app_optimizers = [
                torch.optim.Adam(
                    self.app_module.embeds.parameters(),
                    lr=cfg.app_opt_lr * math.sqrt(cfg.batch_size) * 10.0,
                    weight_decay=cfg.app_opt_reg,
                ),
                torch.optim.Adam(
                    self.app_module.color_head.parameters(),
                    lr=cfg.app_opt_lr * math.sqrt(cfg.batch_size),
                ),
            ]
            if world_size > 1:
                self.app_module = DDP(self.app_module)

        self.bil_grid_optimizers = []
        if cfg.use_bilateral_grid:
            self.bil_grids = BilateralGrid(
                len(self.trainset),
                grid_X=cfg.bilateral_grid_shape[0],
                grid_Y=cfg.bilateral_grid_shape[1],
                grid_W=cfg.bilateral_grid_shape[2],
            ).to(self.device)
            self.bil_grid_optimizers = [
                torch.optim.Adam(
                    self.bil_grids.parameters(),
                    lr=2e-3 * math.sqrt(cfg.batch_size),
                    eps=1e-15,
                ),
            ]

        # Losses & Metrics.
        self.ssim = StructuralSimilarityIndexMeasure(data_range=1.0).to(self.device)
        self.psnr = PeakSignalNoiseRatio(data_range=1.0).to(self.device)

        if cfg.lpips_net == "alex":
            self.lpips = LearnedPerceptualImagePatchSimilarity(
                net_type="alex", normalize=True
            ).to(self.device)
        elif cfg.lpips_net == "vgg":
            # The 3DGS official repo uses lpips vgg, which is equivalent with the following:
            self.lpips = LearnedPerceptualImagePatchSimilarity(
                net_type="vgg", normalize=False
            ).to(self.device)
        else:
            raise ValueError(f"Unknown LPIPS network: {cfg.lpips_net}")

        # Viewer
        if not self.cfg.disable_viewer:
            self.server = viser.ViserServer(port=cfg.port, verbose=False)
            self.viewer = nerfview.Viewer(
                server=self.server,
                render_fn=self._viewer_render_fn,
                mode="training",
            )

    def rasterize_splats(
        self,
        camtoworlds: Tensor,
        Ks: Tensor,
        width: int,
        height: int,
        **kwargs,
    ) -> Tuple[Tensor, Tensor, Dict]:
        means = self.splats["means"]  # [N, 3]
        # quats = F.normalize(self.splats["quats"], dim=-1)  # [N, 4]
        # rasterization does normalization internally
        quats = self.splats["quats"]  # [N, 4]
        scales = torch.exp(self.splats["scales"])  # [N, 3]
        opacities = torch.sigmoid(self.splats["opacities"])  # [N,]

        image_ids = kwargs.pop("image_ids", None)
        if self.cfg.app_opt:
            colors = self.app_module(
                features=self.splats["features"],
                embed_ids=image_ids,
                dirs=means[None, :, :] - camtoworlds[:, None, :3, 3],
                sh_degree=kwargs.pop("sh_degree", self.cfg.sh_degree),
            )
            colors = colors + self.splats["colors"]
            colors = torch.sigmoid(colors)
        else:
            colors = torch.cat([self.splats["sh0"], self.splats["shN"]], 1)  # [N, K, 3]

        rasterize_mode = "antialiased" if self.cfg.antialiased else "classic"
        render_colors, render_alphas, info = rasterization(
            means=means,
            quats=quats,
            scales=scales,
            opacities=opacities,
            colors=colors,
            viewmats=torch.linalg.inv(camtoworlds),  # [C, 4, 4]
            Ks=Ks,  # [C, 3, 3]
            width=width,
            height=height,
            packed=self.cfg.packed,
            absgrad=(
                self.cfg.strategy.absgrad
                if isinstance(self.cfg.strategy, DefaultStrategy)
                else False
            ),
            sparse_grad=self.cfg.sparse_grad,
            rasterize_mode=rasterize_mode,
            distributed=self.world_size > 1,
            **kwargs,
        )
        return render_colors, render_alphas, info

    def train(self):
        cfg = self.cfg
        device = self.device
        world_rank = self.world_rank
        world_size = self.world_size

        # Dump cfg.
        if world_rank == 0:
            with open(f"{cfg.result_dir}/cfg.yml", "w") as f:
                yaml.dump(vars(cfg), f)

        max_steps = cfg.max_steps
        init_step = 0

        schedulers = [
            # means has a learning rate schedule, that end at 0.01 of the initial value
            torch.optim.lr_scheduler.ExponentialLR(
                self.optimizers["means"], gamma=0.01 ** (1.0 / max_steps)
            ),
        ]
        if cfg.pose_opt:
            # pose optimization has a learning rate schedule
            schedulers.append(
                torch.optim.lr_scheduler.ExponentialLR(
                    self.pose_optimizers[0], gamma=0.01 ** (1.0 / max_steps)
                )
            )
        if cfg.use_bilateral_grid:
            # bilateral grid has a learning rate schedule. Linear warmup for 1000 steps.
            schedulers.append(
                torch.optim.lr_scheduler.ChainedScheduler(
                    [
                        torch.optim.lr_scheduler.LinearLR(
                            self.bil_grid_optimizers[0],
                            start_factor=0.01,
                            total_iters=1000,
                        ),
                        torch.optim.lr_scheduler.ExponentialLR(
                            self.bil_grid_optimizers[0], gamma=0.01 ** (1.0 / max_steps)
                        ),
                    ]
                )
            )

        trainloader = torch.utils.data.DataLoader(
            self.trainset,
            batch_size=cfg.batch_size,
            shuffle=True,
            num_workers=4,
            persistent_workers=True,
            pin_memory=True,
        )
        trainloader_iter = iter(trainloader)

        # Training loop.
        global_tic = time.time()
        pbar = tqdm.tqdm(range(init_step, max_steps))
        for step in pbar:
            if not cfg.disable_viewer:
                while self.viewer.state.status == "paused":
                    time.sleep(0.01)
                self.viewer.lock.acquire()
                tic = time.time()

            try:
                data = next(trainloader_iter)
            except StopIteration:
                trainloader_iter = iter(trainloader)
                data = next(trainloader_iter)

            camtoworlds = camtoworlds_gt = data["camtoworld"].to(device)  # [1, 4, 4]
            Ks = data["K"].to(device)  # [1, 3, 3]
            pixels = data["image"].to(device) / 255.0  # [1, H, W, 3]
            num_train_rays_per_step = (
                pixels.shape[0] * pixels.shape[1] * pixels.shape[2]
            )
            image_ids = data["image_id"].to(device)
            if cfg.depth_loss:
                points = data["points"].to(device)  # [1, M, 2]
                depths_gt = data["depths"].to(device)  # [1, M]

            height, width = pixels.shape[1:3]

            if cfg.pose_noise:
                camtoworlds = self.pose_perturb(camtoworlds, image_ids)

            if cfg.pose_opt:
                camtoworlds = self.pose_adjust(camtoworlds, image_ids)

            # sh schedule
            sh_degree_to_use = min(step // cfg.sh_degree_interval, cfg.sh_degree)

            # forward
            renders, alphas, info = self.rasterize_splats(
                camtoworlds=camtoworlds,
                Ks=Ks,
                width=width,
                height=height,
                sh_degree=sh_degree_to_use,
                near_plane=cfg.near_plane,
                far_plane=cfg.far_plane,
                image_ids=image_ids,
                render_mode=self.render_mode,
            )
            colors = renders[..., :3]

            if cfg.use_bilateral_grid:
                grid_y, grid_x = torch.meshgrid(
                    (torch.arange(height, device=self.device) + 0.5) / height,
                    (torch.arange(width, device=self.device) + 0.5) / width,
                    indexing="ij",
                )
                grid_xy = torch.stack([grid_x, grid_y], dim=-1).unsqueeze(0)
                colors = slice(self.bil_grids, grid_xy, colors, image_ids)["rgb"]

            if cfg.random_bkgd:
                bkgd = torch.rand(1, 3, device=device)
                colors = colors + bkgd * (1.0 - alphas)

            self.cfg.strategy.step_pre_backward(
                params=self.splats,
                optimizers=self.optimizers,
                state=self.strategy_state,
                step=step,
                info=info,
            )

            # loss
            l1loss = F.l1_loss(colors, pixels)
            ssimloss = 1.0 - fused_ssim(
                colors.permute(0, 3, 1, 2), pixels.permute(0, 3, 1, 2), padding="valid"
            )
            loss = l1loss * (1.0 - cfg.ssim_lambda) + ssimloss * cfg.ssim_lambda
            if cfg.depth_loss:
                depths = renders[..., -1:]
                # query depths from depth map
                points = torch.stack(
                    [
                        points[:, :, 0] / (width - 1) * 2 - 1,
                        points[:, :, 1] / (height - 1) * 2 - 1,
                    ],
                    dim=-1,
                )  # normalize to [-1, 1]
                grid = points.unsqueeze(2)  # [1, M, 1, 2]
                depths = F.grid_sample(
                    depths.permute(0, 3, 1, 2), grid, align_corners=True
                )  # [1, 1, M, 1]
                depths = depths.squeeze(3).squeeze(1)  # [1, M]
                # calculate loss in disparity space
                disp = torch.where(depths > 0.0, 1.0 / depths, torch.zeros_like(depths))
                disp_gt = 1.0 / depths_gt  # [1, M]
                depthloss = F.l1_loss(disp, disp_gt) * self.scene_scale
                loss += depthloss * cfg.depth_lambda
<<<<<<< HEAD
            if cfg.normal_consistency_loss:
                normals_rend = info["normals_rend"]
                normals_surf = info["normals_surf"]
                normalconsistencyloss = (
                    1 - (normals_rend * normals_surf).sum(dim=-1)
                ).mean()
                if step > cfg.normal_consistency_start_iter:
                    loss += normalconsistencyloss * cfg.normal_consistency_lambda
=======
            if cfg.use_bilateral_grid:
                tvloss = 10 * total_variation_loss(self.bil_grids.grids)
                loss += tvloss
>>>>>>> 6bcc2e91

            # regularizations
            if cfg.opacity_reg > 0.0:
                loss = (
                    loss
                    + cfg.opacity_reg
                    * torch.abs(torch.sigmoid(self.splats["opacities"])).mean()
                )
            if cfg.scale_reg > 0.0:
                loss = (
                    loss
                    + cfg.scale_reg * torch.abs(torch.exp(self.splats["scales"])).mean()
                )

            loss.backward()

            desc = f"loss={loss.item():.3f}| " f"sh degree={sh_degree_to_use}| "
            if cfg.depth_loss:
                desc += f"depth loss={depthloss.item():.6f}| "
            if cfg.pose_opt and cfg.pose_noise:
                # monitor the pose error if we inject noise
                pose_err = F.l1_loss(camtoworlds_gt, camtoworlds)
                desc += f"pose err={pose_err.item():.6f}| "
            pbar.set_description(desc)

            # write images (gt and render)
            # if world_rank == 0 and step % 800 == 0:
            #     canvas = torch.cat([pixels, colors], dim=2).detach().cpu().numpy()
            #     canvas = canvas.reshape(-1, *canvas.shape[2:])
            #     imageio.imwrite(
            #         f"{self.render_dir}/train_rank{self.world_rank}.png",
            #         (canvas * 255).astype(np.uint8),
            #     )

            if world_rank == 0 and cfg.tb_every > 0 and step % cfg.tb_every == 0:
                mem = torch.cuda.max_memory_allocated() / 1024**3
                self.writer.add_scalar("train/loss", loss.item(), step)
                self.writer.add_scalar("train/l1loss", l1loss.item(), step)
                self.writer.add_scalar("train/ssimloss", ssimloss.item(), step)
                self.writer.add_scalar("train/num_GS", len(self.splats["means"]), step)
                self.writer.add_scalar("train/mem", mem, step)
                if cfg.depth_loss:
                    self.writer.add_scalar("train/depthloss", depthloss.item(), step)
<<<<<<< HEAD
                if cfg.normal_consistency_loss:
                    self.writer.add_scalar(
                        "train/normalconsistencyloss",
                        normalconsistencyloss.item(),
                        step,
                    )
=======
                if cfg.use_bilateral_grid:
                    self.writer.add_scalar("train/tvloss", tvloss.item(), step)
>>>>>>> 6bcc2e91
                if cfg.tb_save_image:
                    canvas = torch.cat([pixels, colors], dim=2).detach().cpu().numpy()
                    canvas = canvas.reshape(-1, *canvas.shape[2:])
                    self.writer.add_image("train/render", canvas, step)
                self.writer.flush()

            # save checkpoint before updating the model
            if step in [i - 1 for i in cfg.save_steps] or step == max_steps - 1:
                mem = torch.cuda.max_memory_allocated() / 1024**3
                stats = {
                    "mem": mem,
                    "ellipse_time": time.time() - global_tic,
                    "num_GS": len(self.splats["means"]),
                }
                print("Step: ", step, stats)
                with open(
                    f"{self.stats_dir}/train_step{step:04d}_rank{self.world_rank}.json",
                    "w",
                ) as f:
                    json.dump(stats, f)
                data = {"step": step, "splats": self.splats.state_dict()}
                if cfg.pose_opt:
                    if world_size > 1:
                        data["pose_adjust"] = self.pose_adjust.module.state_dict()
                    else:
                        data["pose_adjust"] = self.pose_adjust.state_dict()
                if cfg.app_opt:
                    if world_size > 1:
                        data["app_module"] = self.app_module.module.state_dict()
                    else:
                        data["app_module"] = self.app_module.state_dict()
                torch.save(
                    data, f"{self.ckpt_dir}/ckpt_{step}_rank{self.world_rank}.pt"
                )

            if isinstance(self.cfg.strategy, DefaultStrategy):
                self.cfg.strategy.step_post_backward(
                    params=self.splats,
                    optimizers=self.optimizers,
                    state=self.strategy_state,
                    step=step,
                    info=info,
                    packed=cfg.packed,
                )
            elif isinstance(self.cfg.strategy, MCMCStrategy):
                self.cfg.strategy.step_post_backward(
                    params=self.splats,
                    optimizers=self.optimizers,
                    state=self.strategy_state,
                    step=step,
                    info=info,
                    lr=schedulers[0].get_last_lr()[0],
                )
            else:
                assert_never(self.cfg.strategy)

            # Turn Gradients into Sparse Tensor before running optimizer
            if cfg.sparse_grad:
                assert cfg.packed, "Sparse gradients only work with packed mode."
                gaussian_ids = info["gaussian_ids"]
                for k in self.splats.keys():
                    grad = self.splats[k].grad
                    if grad is None or grad.is_sparse:
                        continue
                    self.splats[k].grad = torch.sparse_coo_tensor(
                        indices=gaussian_ids[None],  # [1, nnz]
                        values=grad[gaussian_ids],  # [nnz, ...]
                        size=self.splats[k].size(),  # [N, ...]
                        is_coalesced=len(Ks) == 1,
                    )

            # optimize
            for optimizer in self.optimizers.values():
                optimizer.step()
                optimizer.zero_grad(set_to_none=True)
            for optimizer in self.pose_optimizers:
                optimizer.step()
                optimizer.zero_grad(set_to_none=True)
            for optimizer in self.app_optimizers:
                optimizer.step()
                optimizer.zero_grad(set_to_none=True)
            for optimizer in self.bil_grid_optimizers:
                optimizer.step()
                optimizer.zero_grad(set_to_none=True)
            for scheduler in schedulers:
                scheduler.step()

            # eval the full set
            if step in [i - 1 for i in cfg.eval_steps]:
                self.eval(step)
                self.render_traj(step)

            # run compression
            if cfg.compression is not None and step in [i - 1 for i in cfg.eval_steps]:
                self.run_compression(step=step)

            if not cfg.disable_viewer:
                self.viewer.lock.release()
                num_train_steps_per_sec = 1.0 / (time.time() - tic)
                num_train_rays_per_sec = (
                    num_train_rays_per_step * num_train_steps_per_sec
                )
                # Update the viewer state.
                self.viewer.state.num_train_rays_per_sec = num_train_rays_per_sec
                # Update the scene.
                self.viewer.update(step, num_train_rays_per_step)

    @torch.no_grad()
    def eval(self, step: int, stage: str = "val"):
        """Entry for evaluation."""
        print("Running evaluation...")
        cfg = self.cfg
        device = self.device
        world_rank = self.world_rank
        world_size = self.world_size

        valloader = torch.utils.data.DataLoader(
            self.valset, batch_size=1, shuffle=False, num_workers=1
        )
        ellipse_time = 0
        metrics = defaultdict(list)
        for i, data in enumerate(valloader):
            camtoworlds = data["camtoworld"].to(device)
            Ks = data["K"].to(device)
            pixels = data["image"].to(device) / 255.0
            height, width = pixels.shape[1:3]

            torch.cuda.synchronize()
            tic = time.time()
            renders, alphas, info = self.rasterize_splats(
                camtoworlds=camtoworlds,
                Ks=Ks,
                width=width,
                height=height,
                sh_degree=cfg.sh_degree,
                near_plane=cfg.near_plane,
                far_plane=cfg.far_plane,
                render_mode=self.render_mode,
            )  # [1, H, W, 3]
            torch.cuda.synchronize()
            ellipse_time += time.time() - tic

            colors = torch.clamp(renders[..., 0:3], 0.0, 1.0)
            canvas_list = [pixels, colors]
            if cfg.depth_loss:
                depths = renders[..., -1:]
                depths = (depths - depths.min()) / (depths.max() - depths.min())
                canvas_list.append(depths)
            if cfg.normal_consistency_loss:
                normals_rend = info["normals_rend"]
                normals_surf = info["normals_surf"]
                canvas_list.extend([normals_rend * 0.5 + 0.5])
                canvas_list.extend([normals_surf * 0.5 + 0.5])

            colors = torch.clamp(colors, 0.0, 1.0)
            canvas_list = [pixels, colors]

            if world_rank == 0:
                # write images
                canvas = torch.cat(canvas_list, dim=2).squeeze(0).cpu().numpy()
                canvas = (canvas * 255).astype(np.uint8)
                imageio.imwrite(
                    f"{self.render_dir}/{stage}_step{step}_{i:04d}.png",
                    canvas,
                )

                pixels_p = pixels.permute(0, 3, 1, 2)  # [1, 3, H, W]
                colors_p = colors.permute(0, 3, 1, 2)  # [1, 3, H, W]
                metrics["psnr"].append(self.psnr(colors_p, pixels_p))
                metrics["ssim"].append(self.ssim(colors_p, pixels_p))
                metrics["lpips"].append(self.lpips(colors_p, pixels_p))
                if cfg.use_bilateral_grid:
                    cc_colors = color_correct(colors, pixels)
                    cc_colors_p = cc_colors.permute(0, 3, 1, 2)  # [1, 3, H, W]
                    metrics["cc_psnr"].append(self.psnr(cc_colors_p, pixels_p))

        if world_rank == 0:
            ellipse_time /= len(valloader)

            stats = {k: torch.stack(v).mean().item() for k, v in metrics.items()}
            stats.update(
                {
                    "ellipse_time": ellipse_time,
                    "num_GS": len(self.splats["means"]),
                }
            )
            print(
                f"PSNR: {stats['psnr']:.3f}, SSIM: {stats['ssim']:.4f}, LPIPS: {stats['lpips']:.3f} "
                f"Time: {stats['ellipse_time']:.3f}s/image "
                f"Number of GS: {stats['num_GS']}"
            )
            # save stats as json
            with open(f"{self.stats_dir}/{stage}_step{step:04d}.json", "w") as f:
                json.dump(stats, f)
            # save stats to tensorboard
            for k, v in stats.items():
                self.writer.add_scalar(f"{stage}/{k}", v, step)
            self.writer.flush()

    @torch.no_grad()
    def render_traj(self, step: int):
        """Entry for trajectory rendering."""
        print("Running trajectory rendering...")
        cfg = self.cfg
        device = self.device

        camtoworlds_all = self.parser.camtoworlds[5:-5]
        if cfg.render_traj_path == "interp":
            camtoworlds_all = generate_interpolated_path(
                camtoworlds_all, 1
            )  # [N, 3, 4]
        elif cfg.render_traj_path == "ellipse":
            height = camtoworlds_all[:, 2, 3].mean()
            camtoworlds_all = generate_ellipse_path_z(
                camtoworlds_all, height=height
            )  # [N, 3, 4]
        elif cfg.render_traj_path == "spiral":
            camtoworlds_all = generate_spiral_path(
                camtoworlds_all,
                bounds=self.parser.bounds * self.scene_scale,
                spiral_scale_r=self.parser.extconf["spiral_radius_scale"],
            )
        else:
            raise ValueError(
                f"Render trajectory type not supported: {cfg.render_traj_path}"
            )

        camtoworlds_all = np.concatenate(
            [
                camtoworlds_all,
                np.repeat(
                    np.array([[[0.0, 0.0, 0.0, 1.0]]]), len(camtoworlds_all), axis=0
                ),
            ],
            axis=1,
        )  # [N, 4, 4]

        camtoworlds_all = torch.from_numpy(camtoworlds_all).float().to(device)
        K = torch.from_numpy(list(self.parser.Ks_dict.values())[0]).float().to(device)
        width, height = list(self.parser.imsize_dict.values())[0]

        canvas_all = []
        for i in tqdm.trange(len(camtoworlds_all), desc="Rendering trajectory"):
            camtoworlds = camtoworlds_all[i : i + 1]
            Ks = K[None]

            renders, alphas, info = self.rasterize_splats(
                camtoworlds=camtoworlds,
                Ks=Ks,
                width=width,
                height=height,
                sh_degree=cfg.sh_degree,
                near_plane=cfg.near_plane,
                far_plane=cfg.far_plane,
                render_mode=self.render_mode,
            )  # [1, H, W, 4]

            colors = torch.clamp(renders[..., 0:3], 0.0, 1.0)
            canvas_list = [colors]
            if cfg.depth_loss:
                depths = renders[..., -1:]
                depths = (depths - depths.min()) / (depths.max() - depths.min())
                canvas_list.append(depths)
            if cfg.normal_consistency_loss:
                normals_rend = info["normals_rend"]
                normals_surf = info["normals_surf"]
                canvas_list.extend([normals_rend * 0.5 + 0.5])
                canvas_list.extend([normals_surf * 0.5 + 0.5])

            # write images
            canvas = torch.cat(canvas_list, dim=2).squeeze(0).cpu().numpy()
            canvas = (canvas * 255).astype(np.uint8)
            canvas_all.append(canvas)

        # save to video
        video_dir = f"{cfg.result_dir}/videos"
        os.makedirs(video_dir, exist_ok=True)
        writer = imageio.get_writer(f"{video_dir}/traj_{step}.mp4", fps=30)
        for canvas in canvas_all:
            writer.append_data(canvas)
        writer.close()
        print(f"Video saved to {video_dir}/traj_{step}.mp4")

    @torch.no_grad()
    def run_compression(self, step: int):
        """Entry for running compression."""
        print("Running compression...")
        world_rank = self.world_rank

        compress_dir = f"{cfg.result_dir}/compression/rank{world_rank}"
        os.makedirs(compress_dir, exist_ok=True)

        self.compression_method.compress(compress_dir, self.splats)

        # evaluate compression
        splats_c = self.compression_method.decompress(compress_dir)
        for k in splats_c.keys():
            self.splats[k].data = splats_c[k].to(self.device)
        self.eval(step=step, stage="compress")

    @torch.no_grad()
    def _viewer_render_fn(
        self, camera_state: nerfview.CameraState, img_wh: Tuple[int, int]
    ):
        """Callable function for the viewer."""
        W, H = img_wh
        c2w = camera_state.c2w
        K = camera_state.get_K(img_wh)
        c2w = torch.from_numpy(c2w).float().to(self.device)
        K = torch.from_numpy(K).float().to(self.device)

        render_colors, _, _ = self.rasterize_splats(
            camtoworlds=c2w[None],
            Ks=K[None],
            width=W,
            height=H,
            sh_degree=self.cfg.sh_degree,  # active all SH degrees
            radius_clip=3.0,  # skip GSs that have small image radius (in pixels)
        )  # [1, H, W, 3]
        return render_colors[0].cpu().numpy()


def main(local_rank: int, world_rank, world_size: int, cfg: Config):
    if world_size > 1 and not cfg.disable_viewer:
        cfg.disable_viewer = True
        if world_rank == 0:
            print("Viewer is disabled in distributed training.")

    runner = Runner(local_rank, world_rank, world_size, cfg)

    if cfg.ckpt is not None:
        # run eval only
        ckpts = [
            torch.load(file, map_location=runner.device, weights_only=True)
            for file in cfg.ckpt
        ]
        for k in runner.splats.keys():
            runner.splats[k].data = torch.cat([ckpt["splats"][k] for ckpt in ckpts])
        step = ckpts[0]["step"]
        runner.eval(step=step)
        runner.render_traj(step=step)
        if cfg.compression is not None:
            runner.run_compression(step=step)
    else:
        runner.train()

    if not cfg.disable_viewer:
        print("Viewer running... Ctrl+C to exit.")
        time.sleep(1000000)


if __name__ == "__main__":
    """
    Usage:

    ```bash
    # Single GPU training
    CUDA_VISIBLE_DEVICES=0 python simple_trainer.py default

    # Distributed training on 4 GPUs: Effectively 4x batch size so run 4x less steps.
    CUDA_VISIBLE_DEVICES=0,1,2,3 python simple_trainer.py default --steps_scaler 0.25

    """

    # Config objects we can choose between.
    # Each is a tuple of (CLI description, config object).
    configs = {
        "default": (
            "Gaussian splatting training using densification heuristics from the original paper.",
            Config(
                strategy=DefaultStrategy(verbose=True),
            ),
        ),
        "mcmc": (
            "Gaussian splatting training using densification from the paper '3D Gaussian Splatting as Markov Chain Monte Carlo'.",
            Config(
                init_opa=0.5,
                init_scale=0.1,
                opacity_reg=0.01,
                scale_reg=0.01,
                strategy=MCMCStrategy(verbose=True),
            ),
        ),
    }
    cfg = tyro.extras.overridable_config_cli(configs)
    cfg.adjust_steps(cfg.steps_scaler)

    # try import extra dependencies
    if cfg.compression == "png":
        try:
            import plas
            import torchpq
        except:
            raise ImportError(
                "To use PNG compression, you need to install "
                "torchpq (instruction at https://github.com/DeMoriarty/TorchPQ?tab=readme-ov-file#install) "
                "and plas (via 'pip install git+https://github.com/fraunhoferhhi/PLAS.git') "
            )

    cli(main, cfg, verbose=True)<|MERGE_RESOLUTION|>--- conflicted
+++ resolved
@@ -644,7 +644,6 @@
                 disp_gt = 1.0 / depths_gt  # [1, M]
                 depthloss = F.l1_loss(disp, disp_gt) * self.scene_scale
                 loss += depthloss * cfg.depth_lambda
-<<<<<<< HEAD
             if cfg.normal_consistency_loss:
                 normals_rend = info["normals_rend"]
                 normals_surf = info["normals_surf"]
@@ -653,11 +652,9 @@
                 ).mean()
                 if step > cfg.normal_consistency_start_iter:
                     loss += normalconsistencyloss * cfg.normal_consistency_lambda
-=======
             if cfg.use_bilateral_grid:
                 tvloss = 10 * total_variation_loss(self.bil_grids.grids)
                 loss += tvloss
->>>>>>> 6bcc2e91
 
             # regularizations
             if cfg.opacity_reg > 0.0:
@@ -701,17 +698,14 @@
                 self.writer.add_scalar("train/mem", mem, step)
                 if cfg.depth_loss:
                     self.writer.add_scalar("train/depthloss", depthloss.item(), step)
-<<<<<<< HEAD
                 if cfg.normal_consistency_loss:
                     self.writer.add_scalar(
                         "train/normalconsistencyloss",
                         normalconsistencyloss.item(),
                         step,
                     )
-=======
                 if cfg.use_bilateral_grid:
                     self.writer.add_scalar("train/tvloss", tvloss.item(), step)
->>>>>>> 6bcc2e91
                 if cfg.tb_save_image:
                     canvas = torch.cat([pixels, colors], dim=2).detach().cpu().numpy()
                     canvas = canvas.reshape(-1, *canvas.shape[2:])
