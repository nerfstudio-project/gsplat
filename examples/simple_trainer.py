import json
import math
import os
import time
from dataclasses import dataclass, field
from collections import defaultdict
from typing import Dict, List, Optional, Tuple, Union

import imageio
import nerfview
import numpy as np
import torch
import torch.nn.functional as F
import tqdm
import tyro
import viser
import yaml
from datasets.colmap import Dataset, Parser
from datasets.traj import (
    generate_interpolated_path,
    generate_ellipse_path_z,
    generate_spiral_path,
)
from torch import Tensor
from torch.nn.parallel import DistributedDataParallel as DDP
from torch.utils.tensorboard import SummaryWriter
from torchmetrics.image import PeakSignalNoiseRatio, StructuralSimilarityIndexMeasure
from fused_ssim import fused_ssim
from torchmetrics.image.lpip import LearnedPerceptualImagePatchSimilarity
from typing_extensions import Literal, assert_never
from utils import AppearanceOptModule, CameraOptModule, knn, rgb_to_sh, set_random_seed
from lib_bilagrid import (
    BilateralGrid,
    slice,
    color_correct,
    total_variation_loss,
)

from gsplat.compression import PngCompression
from gsplat.distributed import cli
from gsplat.rendering import rasterization
from gsplat.strategy import DefaultStrategy, MCMCStrategy


@dataclass
class Config:
    # Disable viewer
    disable_viewer: bool = False
    # Path to the .pt files. If provide, it will skip training and run evaluation only.
    ckpt: Optional[List[str]] = None
    # Name of compression strategy to use
    compression: Optional[Literal["png"]] = None
    # Render trajectory path
    render_traj_path: str = "interp"

    # Path to the Mip-NeRF 360 dataset
    data_dir: str = "data/360_v2/garden"
    # Downsample factor for the dataset
    data_factor: int = 4
    # Directory to save results
    result_dir: str = "results/garden"
    # Every N images there is a test image
    test_every: int = 8
    # Random crop size for training  (experimental)
    patch_size: Optional[int] = None
    # A global scaler that applies to the scene size related parameters
    global_scale: float = 1.0
    # Normalize the world space
    normalize_world_space: bool = True
    # Camera model
    camera_model: Literal["pinhole", "ortho", "fisheye"] = "pinhole"

    # Port for the viewer server
    port: int = 8080

    # Batch size for training. Learning rates are scaled automatically
    batch_size: int = 1
    # A global factor to scale the number of training steps
    steps_scaler: float = 1.0

    # Number of training steps
    max_steps: int = 30_000
    # Steps to evaluate the model
    eval_steps: List[int] = field(default_factory=lambda: [7_000, 30_000])
    # Steps to save the model
    save_steps: List[int] = field(default_factory=lambda: [7_000, 30_000])

    # Initialization strategy
    init_type: str = "sfm"
    # Initial number of GSs. Ignored if using sfm
    init_num_pts: int = 100_000
    # Initial extent of GSs as a multiple of the camera extent. Ignored if using sfm
    init_extent: float = 3.0
    # Degree of spherical harmonics
    sh_degree: int = 3
    # Turn on another SH degree every this steps
    sh_degree_interval: int = 1000
    # Initial opacity of GS
    init_opa: float = 0.1
    # Initial scale of GS
    init_scale: float = 1.0
    # Weight for SSIM loss
    ssim_lambda: float = 0.2

    # Near plane clipping distance
    near_plane: float = 0.01
    # Far plane clipping distance
    far_plane: float = 1e10

    # Strategy for GS densification
    strategy: Union[DefaultStrategy, MCMCStrategy] = field(
        default_factory=DefaultStrategy
    )
    # Use packed mode for rasterization, this leads to less memory usage but slightly slower.
    packed: bool = False
    # Use sparse gradients for optimization. (experimental)
    sparse_grad: bool = False
    # Anti-aliasing in rasterization. Might slightly hurt quantitative metrics.
    antialiased: bool = False

    # Use random background for training to discourage transparency
    random_bkgd: bool = False

    # Opacity regularization
    opacity_reg: float = 0.0
    # Scale regularization
    scale_reg: float = 0.0

    # Enable camera optimization.
    pose_opt: bool = False
    # Learning rate for camera optimization
    pose_opt_lr: float = 1e-5
    # Regularization for camera optimization as weight decay
    pose_opt_reg: float = 1e-6
    # Add noise to camera extrinsics. This is only to test the camera pose optimization.
    pose_noise: float = 0.0

    # Enable appearance optimization. (experimental)
    app_opt: bool = False
    # Appearance embedding dimension
    app_embed_dim: int = 16
    # Learning rate for appearance optimization
    app_opt_lr: float = 1e-3
    # Regularization for appearance optimization as weight decay
    app_opt_reg: float = 1e-6

    # Enable bilateral grid. (experimental)
    use_bilateral_grid: bool = False
    # Shape of the bilateral grid (X, Y, W)
    bilateral_grid_shape: Tuple[int, int, int] = (16, 16, 8)

    # Enable depth loss. (experimental)
    depth_loss: bool = False
    # Weight for depth loss
    depth_lambda: float = 1e-2

    # Enable normal consistency loss. (experimental)
    normal_consistency_loss: bool = False
    # Weight for normal consistency loss
    normal_consistency_lambda: float = 0.05
    # Start applying normal consistency loss after this iteration
    normal_consistency_start_iter: int = 7000

    # Dump information to tensorboard every this steps
    tb_every: int = 100
    # Save training images to tensorboard
    tb_save_image: bool = False

    lpips_net: Literal["vgg", "alex"] = "alex"

    def adjust_steps(self, factor: float):
        self.eval_steps = [int(i * factor) for i in self.eval_steps]
        self.save_steps = [int(i * factor) for i in self.save_steps]
        self.max_steps = int(self.max_steps * factor)
        self.sh_degree_interval = int(self.sh_degree_interval * factor)

        strategy = self.strategy
        if isinstance(strategy, DefaultStrategy):
            strategy.refine_start_iter = int(strategy.refine_start_iter * factor)
            strategy.refine_stop_iter = int(strategy.refine_stop_iter * factor)
            strategy.reset_every = int(strategy.reset_every * factor)
            strategy.refine_every = int(strategy.refine_every * factor)
        elif isinstance(strategy, MCMCStrategy):
            strategy.refine_start_iter = int(strategy.refine_start_iter * factor)
            strategy.refine_stop_iter = int(strategy.refine_stop_iter * factor)
            strategy.refine_every = int(strategy.refine_every * factor)
        else:
            assert_never(strategy)


def create_splats_with_optimizers(
    parser: Parser,
    init_type: str = "sfm",
    init_num_pts: int = 100_000,
    init_extent: float = 3.0,
    init_opacity: float = 0.1,
    init_scale: float = 1.0,
    scene_scale: float = 1.0,
    sh_degree: int = 3,
    sparse_grad: bool = False,
    batch_size: int = 1,
    feature_dim: Optional[int] = None,
    device: str = "cuda",
    world_rank: int = 0,
    world_size: int = 1,
) -> Tuple[torch.nn.ParameterDict, Dict[str, torch.optim.Optimizer]]:
    if init_type == "sfm":
        points = torch.from_numpy(parser.points).float()
        rgbs = torch.from_numpy(parser.points_rgb / 255.0).float()
    elif init_type == "random":
        points = init_extent * scene_scale * (torch.rand((init_num_pts, 3)) * 2 - 1)
        rgbs = torch.rand((init_num_pts, 3))
    else:
        raise ValueError("Please specify a correct init_type: sfm or random")

    # Initialize the GS size to be the average dist of the 3 nearest neighbors
    dist2_avg = (knn(points, 4)[:, 1:] ** 2).mean(dim=-1)  # [N,]
    dist_avg = torch.sqrt(dist2_avg)
    scales = torch.log(dist_avg * init_scale).unsqueeze(-1).repeat(1, 3)  # [N, 3]

    # Distribute the GSs to different ranks (also works for single rank)
    points = points[world_rank::world_size]
    rgbs = rgbs[world_rank::world_size]
    scales = scales[world_rank::world_size]

    N = points.shape[0]
    quats = torch.rand((N, 4))  # [N, 4]
    opacities = torch.logit(torch.full((N,), init_opacity))  # [N,]

    params = [
        # name, value, lr
        ("means", torch.nn.Parameter(points), 1.6e-4 * scene_scale),
        ("scales", torch.nn.Parameter(scales), 5e-3),
        ("quats", torch.nn.Parameter(quats), 1e-3),
        ("opacities", torch.nn.Parameter(opacities), 5e-2),
    ]

    if feature_dim is None:
        # color is SH coefficients.
        colors = torch.zeros((N, (sh_degree + 1) ** 2, 3))  # [N, K, 3]
        colors[:, 0, :] = rgb_to_sh(rgbs)
        params.append(("sh0", torch.nn.Parameter(colors[:, :1, :]), 2.5e-3))
        params.append(("shN", torch.nn.Parameter(colors[:, 1:, :]), 2.5e-3 / 20))
    else:
        # features will be used for appearance and view-dependent shading
        features = torch.rand(N, feature_dim)  # [N, feature_dim]
        params.append(("features", torch.nn.Parameter(features), 2.5e-3))
        colors = torch.logit(rgbs)  # [N, 3]
        params.append(("colors", torch.nn.Parameter(colors), 2.5e-3))

    splats = torch.nn.ParameterDict({n: v for n, v, _ in params}).to(device)
    # Scale learning rate based on batch size, reference:
    # https://www.cs.princeton.edu/~smalladi/blog/2024/01/22/SDEs-ScalingRules/
    # Note that this would not make the training exactly equivalent, see
    # https://arxiv.org/pdf/2402.18824v1
    BS = batch_size * world_size
    optimizers = {
        name: (torch.optim.SparseAdam if sparse_grad else torch.optim.Adam)(
            [{"params": splats[name], "lr": lr * math.sqrt(BS), "name": name}],
            eps=1e-15 / math.sqrt(BS),
            # TODO: check betas logic when BS is larger than 10 betas[0] will be zero.
            betas=(1 - BS * (1 - 0.9), 1 - BS * (1 - 0.999)),
        )
        for name, _, lr in params
    }
    return splats, optimizers


class Runner:
    """Engine for training and testing."""

    def __init__(
        self, local_rank: int, world_rank, world_size: int, cfg: Config
    ) -> None:
        set_random_seed(42 + local_rank)

        self.cfg = cfg
        self.world_rank = world_rank
        self.local_rank = local_rank
        self.world_size = world_size
        self.device = f"cuda:{local_rank}"

        self.render_mode = "RGB"
        if cfg.depth_loss:
            self.render_mode = "RGB+ED"
        if cfg.normal_consistency_loss:
            self.render_mode = "RGB+ED+N"

        # Where to dump results.
        os.makedirs(cfg.result_dir, exist_ok=True)

        # Setup output directories.
        self.ckpt_dir = f"{cfg.result_dir}/ckpts"
        os.makedirs(self.ckpt_dir, exist_ok=True)
        self.stats_dir = f"{cfg.result_dir}/stats"
        os.makedirs(self.stats_dir, exist_ok=True)
        self.render_dir = f"{cfg.result_dir}/renders"
        os.makedirs(self.render_dir, exist_ok=True)

        # Tensorboard
        self.writer = SummaryWriter(log_dir=f"{cfg.result_dir}/tb")

        # Load data: Training data should contain initial points and colors.
        self.parser = Parser(
            data_dir=cfg.data_dir,
            factor=cfg.data_factor,
            normalize=cfg.normalize_world_space,
            test_every=cfg.test_every,
        )
        self.trainset = Dataset(
            self.parser,
            split="train",
            patch_size=cfg.patch_size,
            load_depths=cfg.depth_loss,
        )
        self.valset = Dataset(self.parser, split="val")
        self.scene_scale = self.parser.scene_scale * 1.1 * cfg.global_scale
        print("Scene scale:", self.scene_scale)

        # Model
        feature_dim = 32 if cfg.app_opt else None
        self.splats, self.optimizers = create_splats_with_optimizers(
            self.parser,
            init_type=cfg.init_type,
            init_num_pts=cfg.init_num_pts,
            init_extent=cfg.init_extent,
            init_opacity=cfg.init_opa,
            init_scale=cfg.init_scale,
            scene_scale=self.scene_scale,
            sh_degree=cfg.sh_degree,
            sparse_grad=cfg.sparse_grad,
            batch_size=cfg.batch_size,
            feature_dim=feature_dim,
            device=self.device,
            world_rank=world_rank,
            world_size=world_size,
        )
        print("Model initialized. Number of GS:", len(self.splats["means"]))

        # Densification Strategy
        self.cfg.strategy.check_sanity(self.splats, self.optimizers)

        if isinstance(self.cfg.strategy, DefaultStrategy):
            self.strategy_state = self.cfg.strategy.initialize_state(
                scene_scale=self.scene_scale
            )
        elif isinstance(self.cfg.strategy, MCMCStrategy):
            self.strategy_state = self.cfg.strategy.initialize_state()
        else:
            assert_never(self.cfg.strategy)

        # Compression Strategy
        self.compression_method = None
        if cfg.compression is not None:
            if cfg.compression == "png":
                self.compression_method = PngCompression()
            else:
                raise ValueError(f"Unknown compression strategy: {cfg.compression}")

        self.pose_optimizers = []
        if cfg.pose_opt:
            self.pose_adjust = CameraOptModule(len(self.trainset)).to(self.device)
            self.pose_adjust.zero_init()
            self.pose_optimizers = [
                torch.optim.Adam(
                    self.pose_adjust.parameters(),
                    lr=cfg.pose_opt_lr * math.sqrt(cfg.batch_size),
                    weight_decay=cfg.pose_opt_reg,
                )
            ]
            if world_size > 1:
                self.pose_adjust = DDP(self.pose_adjust)

        if cfg.pose_noise > 0.0:
            self.pose_perturb = CameraOptModule(len(self.trainset)).to(self.device)
            self.pose_perturb.random_init(cfg.pose_noise)
            if world_size > 1:
                self.pose_perturb = DDP(self.pose_perturb)

        self.app_optimizers = []
        if cfg.app_opt:
            assert feature_dim is not None
            self.app_module = AppearanceOptModule(
                len(self.trainset), feature_dim, cfg.app_embed_dim, cfg.sh_degree
            ).to(self.device)
            # initialize the last layer to be zero so that the initial output is zero.
            torch.nn.init.zeros_(self.app_module.color_head[-1].weight)
            torch.nn.init.zeros_(self.app_module.color_head[-1].bias)
            self.app_optimizers = [
                torch.optim.Adam(
                    self.app_module.embeds.parameters(),
                    lr=cfg.app_opt_lr * math.sqrt(cfg.batch_size) * 10.0,
                    weight_decay=cfg.app_opt_reg,
                ),
                torch.optim.Adam(
                    self.app_module.color_head.parameters(),
                    lr=cfg.app_opt_lr * math.sqrt(cfg.batch_size),
                ),
            ]
            if world_size > 1:
                self.app_module = DDP(self.app_module)

        self.bil_grid_optimizers = []
        if cfg.use_bilateral_grid:
            self.bil_grids = BilateralGrid(
                len(self.trainset),
                grid_X=cfg.bilateral_grid_shape[0],
                grid_Y=cfg.bilateral_grid_shape[1],
                grid_W=cfg.bilateral_grid_shape[2],
            ).to(self.device)
            self.bil_grid_optimizers = [
                torch.optim.Adam(
                    self.bil_grids.parameters(),
                    lr=2e-3 * math.sqrt(cfg.batch_size),
                    eps=1e-15,
                ),
            ]

        # Losses & Metrics.
        self.ssim = StructuralSimilarityIndexMeasure(data_range=1.0).to(self.device)
        self.psnr = PeakSignalNoiseRatio(data_range=1.0).to(self.device)

        if cfg.lpips_net == "alex":
            self.lpips = LearnedPerceptualImagePatchSimilarity(
                net_type="alex", normalize=True
            ).to(self.device)
        elif cfg.lpips_net == "vgg":
            # The 3DGS official repo uses lpips vgg, which is equivalent with the following:
            self.lpips = LearnedPerceptualImagePatchSimilarity(
                net_type="vgg", normalize=False
            ).to(self.device)
        else:
            raise ValueError(f"Unknown LPIPS network: {cfg.lpips_net}")

        # Viewer
        if not self.cfg.disable_viewer:
            self.server = viser.ViserServer(port=cfg.port, verbose=False)
            self.viewer = nerfview.Viewer(
                server=self.server,
                render_fn=self._viewer_render_fn,
                mode="training",
            )

    def rasterize_splats(
        self,
        camtoworlds: Tensor,
        Ks: Tensor,
        width: int,
        height: int,
        masks: Optional[Tensor] = None,
        **kwargs,
    ) -> Tuple[Tensor, Tensor, Dict]:
        means = self.splats["means"]  # [N, 3]
        # quats = F.normalize(self.splats["quats"], dim=-1)  # [N, 4]
        # rasterization does normalization internally
        quats = self.splats["quats"]  # [N, 4]
        scales = torch.exp(self.splats["scales"])  # [N, 3]
        opacities = torch.sigmoid(self.splats["opacities"])  # [N,]

        image_ids = kwargs.pop("image_ids", None)
        if self.cfg.app_opt:
            colors = self.app_module(
                features=self.splats["features"],
                embed_ids=image_ids,
                dirs=means[None, :, :] - camtoworlds[:, None, :3, 3],
                sh_degree=kwargs.pop("sh_degree", self.cfg.sh_degree),
            )
            colors = colors + self.splats["colors"]
            colors = torch.sigmoid(colors)
        else:
            colors = torch.cat([self.splats["sh0"], self.splats["shN"]], 1)  # [N, K, 3]

        rasterize_mode = "antialiased" if self.cfg.antialiased else "classic"
        render_colors, render_alphas, info = rasterization(
            means=means,
            quats=quats,
            scales=scales,
            opacities=opacities,
            colors=colors,
            viewmats=torch.linalg.inv(camtoworlds),  # [C, 4, 4]
            Ks=Ks,  # [C, 3, 3]
            width=width,
            height=height,
            packed=self.cfg.packed,
            absgrad=(
                self.cfg.strategy.absgrad
                if isinstance(self.cfg.strategy, DefaultStrategy)
                else False
            ),
            sparse_grad=self.cfg.sparse_grad,
            rasterize_mode=rasterize_mode,
            distributed=self.world_size > 1,
            camera_model=self.cfg.camera_model,
            **kwargs,
        )
        if masks is not None:
            render_colors[~masks] = 0
        return render_colors, render_alphas, info

    def train(self):
        cfg = self.cfg
        device = self.device
        world_rank = self.world_rank
        world_size = self.world_size

        # Dump cfg.
        if world_rank == 0:
            with open(f"{cfg.result_dir}/cfg.yml", "w") as f:
                yaml.dump(vars(cfg), f)

        max_steps = cfg.max_steps
        init_step = 0

        schedulers = [
            # means has a learning rate schedule, that end at 0.01 of the initial value
            torch.optim.lr_scheduler.ExponentialLR(
                self.optimizers["means"], gamma=0.01 ** (1.0 / max_steps)
            ),
        ]
        if cfg.pose_opt:
            # pose optimization has a learning rate schedule
            schedulers.append(
                torch.optim.lr_scheduler.ExponentialLR(
                    self.pose_optimizers[0], gamma=0.01 ** (1.0 / max_steps)
                )
            )
        if cfg.use_bilateral_grid:
            # bilateral grid has a learning rate schedule. Linear warmup for 1000 steps.
            schedulers.append(
                torch.optim.lr_scheduler.ChainedScheduler(
                    [
                        torch.optim.lr_scheduler.LinearLR(
                            self.bil_grid_optimizers[0],
                            start_factor=0.01,
                            total_iters=1000,
                        ),
                        torch.optim.lr_scheduler.ExponentialLR(
                            self.bil_grid_optimizers[0], gamma=0.01 ** (1.0 / max_steps)
                        ),
                    ]
                )
            )

        trainloader = torch.utils.data.DataLoader(
            self.trainset,
            batch_size=cfg.batch_size,
            shuffle=True,
            num_workers=4,
            persistent_workers=True,
            pin_memory=True,
        )
        trainloader_iter = iter(trainloader)

        # Training loop.
        global_tic = time.time()
        pbar = tqdm.tqdm(range(init_step, max_steps))
        for step in pbar:
            if not cfg.disable_viewer:
                while self.viewer.state.status == "paused":
                    time.sleep(0.01)
                self.viewer.lock.acquire()
                tic = time.time()

            try:
                data = next(trainloader_iter)
            except StopIteration:
                trainloader_iter = iter(trainloader)
                data = next(trainloader_iter)

            camtoworlds = camtoworlds_gt = data["camtoworld"].to(device)  # [1, 4, 4]
            Ks = data["K"].to(device)  # [1, 3, 3]
            pixels = data["image"].to(device) / 255.0  # [1, H, W, 3]
            num_train_rays_per_step = (
                pixels.shape[0] * pixels.shape[1] * pixels.shape[2]
            )
            image_ids = data["image_id"].to(device)
            masks = data["mask"].to(device) if "mask" in data else None  # [1, H, W]
            if cfg.depth_loss:
                points = data["points"].to(device)  # [1, M, 2]
                depths_gt = data["depths"].to(device)  # [1, M]

            height, width = pixels.shape[1:3]

            if cfg.pose_noise:
                camtoworlds = self.pose_perturb(camtoworlds, image_ids)

            if cfg.pose_opt:
                camtoworlds = self.pose_adjust(camtoworlds, image_ids)

            # sh schedule
            sh_degree_to_use = min(step // cfg.sh_degree_interval, cfg.sh_degree)

            # forward
            renders, alphas, info = self.rasterize_splats(
                camtoworlds=camtoworlds,
                Ks=Ks,
                width=width,
                height=height,
                sh_degree=sh_degree_to_use,
                near_plane=cfg.near_plane,
                far_plane=cfg.far_plane,
                image_ids=image_ids,
<<<<<<< HEAD
                render_mode=self.render_mode,
=======
                render_mode="RGB+ED" if cfg.depth_loss else "RGB",
                masks=masks,
>>>>>>> 05829ef9
            )
            colors = renders[..., :3]

            if cfg.use_bilateral_grid:
                grid_y, grid_x = torch.meshgrid(
                    (torch.arange(height, device=self.device) + 0.5) / height,
                    (torch.arange(width, device=self.device) + 0.5) / width,
                    indexing="ij",
                )
                grid_xy = torch.stack([grid_x, grid_y], dim=-1).unsqueeze(0)
                colors = slice(self.bil_grids, grid_xy, colors, image_ids)["rgb"]

            if cfg.random_bkgd:
                bkgd = torch.rand(1, 3, device=device)
                colors = colors + bkgd * (1.0 - alphas)

            self.cfg.strategy.step_pre_backward(
                params=self.splats,
                optimizers=self.optimizers,
                state=self.strategy_state,
                step=step,
                info=info,
            )

            # loss
            l1loss = F.l1_loss(colors, pixels)
            ssimloss = 1.0 - fused_ssim(
                colors.permute(0, 3, 1, 2), pixels.permute(0, 3, 1, 2), padding="valid"
            )
            loss = l1loss * (1.0 - cfg.ssim_lambda) + ssimloss * cfg.ssim_lambda
            if cfg.depth_loss:
                depths = renders[..., -1:]
                # query depths from depth map
                points = torch.stack(
                    [
                        points[:, :, 0] / (width - 1) * 2 - 1,
                        points[:, :, 1] / (height - 1) * 2 - 1,
                    ],
                    dim=-1,
                )  # normalize to [-1, 1]
                grid = points.unsqueeze(2)  # [1, M, 1, 2]
                depths = F.grid_sample(
                    depths.permute(0, 3, 1, 2), grid, align_corners=True
                )  # [1, 1, M, 1]
                depths = depths.squeeze(3).squeeze(1)  # [1, M]
                # calculate loss in disparity space
                disp = torch.where(depths > 0.0, 1.0 / depths, torch.zeros_like(depths))
                disp_gt = 1.0 / depths_gt  # [1, M]
                depthloss = F.l1_loss(disp, disp_gt) * self.scene_scale
                loss += depthloss * cfg.depth_lambda
            if cfg.normal_consistency_loss:
                normals_rend = info["normals_rend"]
                normals_surf = info["normals_surf"]
                normalconsistencyloss = (
                    1 - (normals_rend * normals_surf).sum(dim=-1)
                ).mean()
                if step > cfg.normal_consistency_start_iter:
                    loss += normalconsistencyloss * cfg.normal_consistency_lambda
            if cfg.use_bilateral_grid:
                tvloss = 10 * total_variation_loss(self.bil_grids.grids)
                loss += tvloss

            # regularizations
            if cfg.opacity_reg > 0.0:
                loss = (
                    loss
                    + cfg.opacity_reg
                    * torch.abs(torch.sigmoid(self.splats["opacities"])).mean()
                )
            if cfg.scale_reg > 0.0:
                loss = (
                    loss
                    + cfg.scale_reg * torch.abs(torch.exp(self.splats["scales"])).mean()
                )

            loss.backward()

            desc = f"loss={loss.item():.3f}| " f"sh degree={sh_degree_to_use}| "
            if cfg.depth_loss:
                desc += f"depth loss={depthloss.item():.6f}| "
            if cfg.pose_opt and cfg.pose_noise:
                # monitor the pose error if we inject noise
                pose_err = F.l1_loss(camtoworlds_gt, camtoworlds)
                desc += f"pose err={pose_err.item():.6f}| "
            pbar.set_description(desc)

            # write images (gt and render)
            # if world_rank == 0 and step % 800 == 0:
            #     canvas = torch.cat([pixels, colors], dim=2).detach().cpu().numpy()
            #     canvas = canvas.reshape(-1, *canvas.shape[2:])
            #     imageio.imwrite(
            #         f"{self.render_dir}/train_rank{self.world_rank}.png",
            #         (canvas * 255).astype(np.uint8),
            #     )

            if world_rank == 0 and cfg.tb_every > 0 and step % cfg.tb_every == 0:
                mem = torch.cuda.max_memory_allocated() / 1024**3
                self.writer.add_scalar("train/loss", loss.item(), step)
                self.writer.add_scalar("train/l1loss", l1loss.item(), step)
                self.writer.add_scalar("train/ssimloss", ssimloss.item(), step)
                self.writer.add_scalar("train/num_GS", len(self.splats["means"]), step)
                self.writer.add_scalar("train/mem", mem, step)
                if cfg.depth_loss:
                    self.writer.add_scalar("train/depthloss", depthloss.item(), step)
                if cfg.normal_consistency_loss:
                    self.writer.add_scalar(
                        "train/normalconsistencyloss",
                        normalconsistencyloss.item(),
                        step,
                    )
                if cfg.use_bilateral_grid:
                    self.writer.add_scalar("train/tvloss", tvloss.item(), step)
                if cfg.tb_save_image:
                    canvas = torch.cat([pixels, colors], dim=2).detach().cpu().numpy()
                    canvas = canvas.reshape(-1, *canvas.shape[2:])
                    self.writer.add_image("train/render", canvas, step)
                self.writer.flush()

            # save checkpoint before updating the model
            if step in [i - 1 for i in cfg.save_steps] or step == max_steps - 1:
                mem = torch.cuda.max_memory_allocated() / 1024**3
                stats = {
                    "mem": mem,
                    "ellipse_time": time.time() - global_tic,
                    "num_GS": len(self.splats["means"]),
                }
                print("Step: ", step, stats)
                with open(
                    f"{self.stats_dir}/train_step{step:04d}_rank{self.world_rank}.json",
                    "w",
                ) as f:
                    json.dump(stats, f)
                data = {"step": step, "splats": self.splats.state_dict()}
                if cfg.pose_opt:
                    if world_size > 1:
                        data["pose_adjust"] = self.pose_adjust.module.state_dict()
                    else:
                        data["pose_adjust"] = self.pose_adjust.state_dict()
                if cfg.app_opt:
                    if world_size > 1:
                        data["app_module"] = self.app_module.module.state_dict()
                    else:
                        data["app_module"] = self.app_module.state_dict()
                torch.save(
                    data, f"{self.ckpt_dir}/ckpt_{step}_rank{self.world_rank}.pt"
                )

            if isinstance(self.cfg.strategy, DefaultStrategy):
                self.cfg.strategy.step_post_backward(
                    params=self.splats,
                    optimizers=self.optimizers,
                    state=self.strategy_state,
                    step=step,
                    info=info,
                    packed=cfg.packed,
                )
            elif isinstance(self.cfg.strategy, MCMCStrategy):
                self.cfg.strategy.step_post_backward(
                    params=self.splats,
                    optimizers=self.optimizers,
                    state=self.strategy_state,
                    step=step,
                    info=info,
                    lr=schedulers[0].get_last_lr()[0],
                )
            else:
                assert_never(self.cfg.strategy)

            # Turn Gradients into Sparse Tensor before running optimizer
            if cfg.sparse_grad:
                assert cfg.packed, "Sparse gradients only work with packed mode."
                gaussian_ids = info["gaussian_ids"]
                for k in self.splats.keys():
                    grad = self.splats[k].grad
                    if grad is None or grad.is_sparse:
                        continue
                    self.splats[k].grad = torch.sparse_coo_tensor(
                        indices=gaussian_ids[None],  # [1, nnz]
                        values=grad[gaussian_ids],  # [nnz, ...]
                        size=self.splats[k].size(),  # [N, ...]
                        is_coalesced=len(Ks) == 1,
                    )

            # optimize
            for optimizer in self.optimizers.values():
                optimizer.step()
                optimizer.zero_grad(set_to_none=True)
            for optimizer in self.pose_optimizers:
                optimizer.step()
                optimizer.zero_grad(set_to_none=True)
            for optimizer in self.app_optimizers:
                optimizer.step()
                optimizer.zero_grad(set_to_none=True)
            for optimizer in self.bil_grid_optimizers:
                optimizer.step()
                optimizer.zero_grad(set_to_none=True)
            for scheduler in schedulers:
                scheduler.step()

            # eval the full set
            if step in [i - 1 for i in cfg.eval_steps]:
                self.eval(step)
                self.render_traj(step)

            # run compression
            if cfg.compression is not None and step in [i - 1 for i in cfg.eval_steps]:
                self.run_compression(step=step)

            if not cfg.disable_viewer:
                self.viewer.lock.release()
                num_train_steps_per_sec = 1.0 / (time.time() - tic)
                num_train_rays_per_sec = (
                    num_train_rays_per_step * num_train_steps_per_sec
                )
                # Update the viewer state.
                self.viewer.state.num_train_rays_per_sec = num_train_rays_per_sec
                # Update the scene.
                self.viewer.update(step, num_train_rays_per_step)

    @torch.no_grad()
    def eval(self, step: int, stage: str = "val"):
        """Entry for evaluation."""
        print("Running evaluation...")
        cfg = self.cfg
        device = self.device
        world_rank = self.world_rank
        world_size = self.world_size

        valloader = torch.utils.data.DataLoader(
            self.valset, batch_size=1, shuffle=False, num_workers=1
        )
        ellipse_time = 0
        metrics = defaultdict(list)
        for i, data in enumerate(valloader):
            camtoworlds = data["camtoworld"].to(device)
            Ks = data["K"].to(device)
            pixels = data["image"].to(device) / 255.0
            masks = data["mask"].to(device) if "mask" in data else None
            height, width = pixels.shape[1:3]

            torch.cuda.synchronize()
            tic = time.time()
            renders, alphas, info = self.rasterize_splats(
                camtoworlds=camtoworlds,
                Ks=Ks,
                width=width,
                height=height,
                sh_degree=cfg.sh_degree,
                near_plane=cfg.near_plane,
                far_plane=cfg.far_plane,
<<<<<<< HEAD
                render_mode=self.render_mode,
=======
                masks=masks,
>>>>>>> 05829ef9
            )  # [1, H, W, 3]
            torch.cuda.synchronize()
            ellipse_time += time.time() - tic

            colors = torch.clamp(renders[..., 0:3], 0.0, 1.0)
            canvas_list = [pixels, colors]
            if cfg.depth_loss:
                depths = renders[..., -1:]
                depths = (depths - depths.min()) / (depths.max() - depths.min())
                canvas_list.append(depths)
            if cfg.normal_consistency_loss:
                normals_rend = info["normals_rend"]
                normals_surf = info["normals_surf"]
                canvas_list.extend([normals_rend * 0.5 + 0.5])
                canvas_list.extend([normals_surf * 0.5 + 0.5])

            if world_rank == 0:
                # write images
                canvas = torch.cat(canvas_list, dim=2).squeeze(0).cpu().numpy()
                canvas = (canvas * 255).astype(np.uint8)
                imageio.imwrite(
                    f"{self.render_dir}/{stage}_step{step}_{i:04d}.png",
                    canvas,
                )

                pixels_p = pixels.permute(0, 3, 1, 2)  # [1, 3, H, W]
                colors_p = colors.permute(0, 3, 1, 2)  # [1, 3, H, W]
                metrics["psnr"].append(self.psnr(colors_p, pixels_p))
                metrics["ssim"].append(self.ssim(colors_p, pixels_p))
                metrics["lpips"].append(self.lpips(colors_p, pixels_p))
                if cfg.use_bilateral_grid:
                    cc_colors = color_correct(colors, pixels)
                    cc_colors_p = cc_colors.permute(0, 3, 1, 2)  # [1, 3, H, W]
                    metrics["cc_psnr"].append(self.psnr(cc_colors_p, pixels_p))

        if world_rank == 0:
            ellipse_time /= len(valloader)

            stats = {k: torch.stack(v).mean().item() for k, v in metrics.items()}
            stats.update(
                {
                    "ellipse_time": ellipse_time,
                    "num_GS": len(self.splats["means"]),
                }
            )
            print(
                f"PSNR: {stats['psnr']:.3f}, SSIM: {stats['ssim']:.4f}, LPIPS: {stats['lpips']:.3f} "
                f"Time: {stats['ellipse_time']:.3f}s/image "
                f"Number of GS: {stats['num_GS']}"
            )
            # save stats as json
            with open(f"{self.stats_dir}/{stage}_step{step:04d}.json", "w") as f:
                json.dump(stats, f)
            # save stats to tensorboard
            for k, v in stats.items():
                self.writer.add_scalar(f"{stage}/{k}", v, step)
            self.writer.flush()

    @torch.no_grad()
    def render_traj(self, step: int):
        """Entry for trajectory rendering."""
        print("Running trajectory rendering...")
        cfg = self.cfg
        device = self.device

        camtoworlds_all = self.parser.camtoworlds[5:-5]
        if cfg.render_traj_path == "interp":
            camtoworlds_all = generate_interpolated_path(
                camtoworlds_all, 1
            )  # [N, 3, 4]
        elif cfg.render_traj_path == "ellipse":
            height = camtoworlds_all[:, 2, 3].mean()
            camtoworlds_all = generate_ellipse_path_z(
                camtoworlds_all, height=height
            )  # [N, 3, 4]
        elif cfg.render_traj_path == "spiral":
            camtoworlds_all = generate_spiral_path(
                camtoworlds_all,
                bounds=self.parser.bounds * self.scene_scale,
                spiral_scale_r=self.parser.extconf["spiral_radius_scale"],
            )
        else:
            raise ValueError(
                f"Render trajectory type not supported: {cfg.render_traj_path}"
            )

        camtoworlds_all = np.concatenate(
            [
                camtoworlds_all,
                np.repeat(
                    np.array([[[0.0, 0.0, 0.0, 1.0]]]), len(camtoworlds_all), axis=0
                ),
            ],
            axis=1,
        )  # [N, 4, 4]

        camtoworlds_all = torch.from_numpy(camtoworlds_all).float().to(device)
        K = torch.from_numpy(list(self.parser.Ks_dict.values())[0]).float().to(device)
        width, height = list(self.parser.imsize_dict.values())[0]

        # save to video
        video_dir = f"{cfg.result_dir}/videos"
        os.makedirs(video_dir, exist_ok=True)
        writer = imageio.get_writer(f"{video_dir}/traj_{step}.mp4", fps=30)
        for i in tqdm.trange(len(camtoworlds_all), desc="Rendering trajectory"):
            camtoworlds = camtoworlds_all[i : i + 1]
            Ks = K[None]

            renders, alphas, info = self.rasterize_splats(
                camtoworlds=camtoworlds,
                Ks=Ks,
                width=width,
                height=height,
                sh_degree=cfg.sh_degree,
                near_plane=cfg.near_plane,
                far_plane=cfg.far_plane,
                render_mode=self.render_mode,
            )  # [1, H, W, 4]

            colors = torch.clamp(renders[..., 0:3], 0.0, 1.0)
            canvas_list = [colors]
            if cfg.depth_loss:
                depths = renders[..., -1:]
                depths = (depths - depths.min()) / (depths.max() - depths.min())
                canvas_list.append(depths)
            if cfg.normal_consistency_loss:
                normals_rend = info["normals_rend"]
                normals_surf = info["normals_surf"]
                canvas_list.extend([normals_rend * 0.5 + 0.5])
                canvas_list.extend([normals_surf * 0.5 + 0.5])

            # write images
            canvas = torch.cat(canvas_list, dim=2).squeeze(0).cpu().numpy()
            canvas = (canvas * 255).astype(np.uint8)
            writer.append_data(canvas)
        writer.close()
        print(f"Video saved to {video_dir}/traj_{step}.mp4")

    @torch.no_grad()
    def run_compression(self, step: int):
        """Entry for running compression."""
        print("Running compression...")
        world_rank = self.world_rank

        compress_dir = f"{cfg.result_dir}/compression/rank{world_rank}"
        os.makedirs(compress_dir, exist_ok=True)

        self.compression_method.compress(compress_dir, self.splats)

        # evaluate compression
        splats_c = self.compression_method.decompress(compress_dir)
        for k in splats_c.keys():
            self.splats[k].data = splats_c[k].to(self.device)
        self.eval(step=step, stage="compress")

    @torch.no_grad()
    def _viewer_render_fn(
        self, camera_state: nerfview.CameraState, img_wh: Tuple[int, int]
    ):
        """Callable function for the viewer."""
        W, H = img_wh
        c2w = camera_state.c2w
        K = camera_state.get_K(img_wh)
        c2w = torch.from_numpy(c2w).float().to(self.device)
        K = torch.from_numpy(K).float().to(self.device)

        render_colors, _, _ = self.rasterize_splats(
            camtoworlds=c2w[None],
            Ks=K[None],
            width=W,
            height=H,
            sh_degree=self.cfg.sh_degree,  # active all SH degrees
            radius_clip=3.0,  # skip GSs that have small image radius (in pixels)
        )  # [1, H, W, 3]
        return render_colors[0].cpu().numpy()


def main(local_rank: int, world_rank, world_size: int, cfg: Config):
    if world_size > 1 and not cfg.disable_viewer:
        cfg.disable_viewer = True
        if world_rank == 0:
            print("Viewer is disabled in distributed training.")

    runner = Runner(local_rank, world_rank, world_size, cfg)

    if cfg.ckpt is not None:
        # run eval only
        ckpts = [
            torch.load(file, map_location=runner.device, weights_only=True)
            for file in cfg.ckpt
        ]
        for k in runner.splats.keys():
            runner.splats[k].data = torch.cat([ckpt["splats"][k] for ckpt in ckpts])
        step = ckpts[0]["step"]
        runner.eval(step=step)
        runner.render_traj(step=step)
        if cfg.compression is not None:
            runner.run_compression(step=step)
    else:
        runner.train()

    if not cfg.disable_viewer:
        print("Viewer running... Ctrl+C to exit.")
        time.sleep(1000000)


if __name__ == "__main__":
    """
    Usage:

    ```bash
    # Single GPU training
    CUDA_VISIBLE_DEVICES=0 python simple_trainer.py default

    # Distributed training on 4 GPUs: Effectively 4x batch size so run 4x less steps.
    CUDA_VISIBLE_DEVICES=0,1,2,3 python simple_trainer.py default --steps_scaler 0.25

    """

    # Config objects we can choose between.
    # Each is a tuple of (CLI description, config object).
    configs = {
        "default": (
            "Gaussian splatting training using densification heuristics from the original paper.",
            Config(
                strategy=DefaultStrategy(verbose=True),
            ),
        ),
        "mcmc": (
            "Gaussian splatting training using densification from the paper '3D Gaussian Splatting as Markov Chain Monte Carlo'.",
            Config(
                init_opa=0.5,
                init_scale=0.1,
                opacity_reg=0.01,
                scale_reg=0.01,
                strategy=MCMCStrategy(verbose=True),
            ),
        ),
    }
    cfg = tyro.extras.overridable_config_cli(configs)
    cfg.adjust_steps(cfg.steps_scaler)

    # try import extra dependencies
    if cfg.compression == "png":
        try:
            import plas
            import torchpq
        except:
            raise ImportError(
                "To use PNG compression, you need to install "
                "torchpq (instruction at https://github.com/DeMoriarty/TorchPQ?tab=readme-ov-file#install) "
                "and plas (via 'pip install git+https://github.com/fraunhoferhhi/PLAS.git') "
            )

    cli(main, cfg, verbose=True)<|MERGE_RESOLUTION|>--- conflicted
+++ resolved
@@ -600,12 +600,8 @@
                 near_plane=cfg.near_plane,
                 far_plane=cfg.far_plane,
                 image_ids=image_ids,
-<<<<<<< HEAD
                 render_mode=self.render_mode,
-=======
-                render_mode="RGB+ED" if cfg.depth_loss else "RGB",
                 masks=masks,
->>>>>>> 05829ef9
             )
             colors = renders[..., :3]
 
@@ -856,11 +852,8 @@
                 sh_degree=cfg.sh_degree,
                 near_plane=cfg.near_plane,
                 far_plane=cfg.far_plane,
-<<<<<<< HEAD
                 render_mode=self.render_mode,
-=======
                 masks=masks,
->>>>>>> 05829ef9
             )  # [1, H, W, 3]
             torch.cuda.synchronize()
             ellipse_time += time.time() - tic
