--- conflicted
+++ resolved
@@ -8,38 +8,25 @@
 import imageio
 import nerfview
 import numpy as np
-import yaml
 import torch
 import torch.nn.functional as F
 import tqdm
 import tyro
 import viser
-<<<<<<< HEAD
+import yaml
 from datasets.colmap import Dataset, Parser
 from datasets.traj import generate_interpolated_path
-=======
-from gsplat.distributed import cli
-from gsplat.rendering import rasterization
-from gsplat.strategy import DefaultStrategy, MCMCStrategy
->>>>>>> 04714052
 from torch import Tensor
 from torch.nn.parallel import DistributedDataParallel as DDP
 from torch.utils.tensorboard import SummaryWriter
 from torchmetrics.image import PeakSignalNoiseRatio, StructuralSimilarityIndexMeasure
 from torchmetrics.image.lpip import LearnedPerceptualImagePatchSimilarity
-<<<<<<< HEAD
+from typing_extensions import assert_never
 from utils import AppearanceOptModule, CameraOptModule, knn, rgb_to_sh, set_random_seed
 
 from gsplat.distributed import cli
 from gsplat.rendering import rasterization
-from gsplat.strategy import DefaultStrategy
-=======
-from typing_extensions import assert_never
-
-from datasets.colmap import Dataset, Parser
-from datasets.traj import generate_interpolated_path
-from utils import AppearanceOptModule, CameraOptModule, knn, rgb_to_sh, set_random_seed
->>>>>>> 04714052
+from gsplat.strategy import DefaultStrategy, MCMCStrategy
 
 
 @dataclass
@@ -303,29 +290,6 @@
             device=self.device,
             world_rank=world_rank,
             world_size=world_size,
-<<<<<<< HEAD
-        )
-        print("Model initialized. Number of GS:", len(self.splats["means"]))
-
-        # Densification Strategy
-        self.strategy = DefaultStrategy(
-            verbose=True,
-            scene_scale=self.scene_scale,
-            prune_opa=cfg.prune_opa,
-            grow_grad2d=cfg.grow_grad2d,
-            grow_scale3d=cfg.grow_scale3d,
-            prune_scale3d=cfg.prune_scale3d,
-            # refine_scale2d_stop_iter=4000, # splatfacto behavior
-            refine_start_iter=cfg.refine_start_iter,
-            refine_stop_iter=cfg.refine_stop_iter,
-            reset_every=cfg.reset_every,
-            refine_every=cfg.refine_every,
-            absgrad=cfg.absgrad,
-            revised_opacity=cfg.revised_opacity,
-        )
-        self.strategy.check_sanity(self.splats, self.optimizers)
-        self.strategy_state = self.strategy.initialize_state()
-=======
         )
         print("Model initialized. Number of GS:", len(self.splats["means"]))
 
@@ -340,7 +304,6 @@
             self.strategy_state = self.cfg.strategy.initialize_state()
         else:
             assert_never(self.cfg.strategy)
->>>>>>> 04714052
 
         self.pose_optimizers = []
         if cfg.pose_opt:
@@ -461,13 +424,8 @@
 
         # Dump cfg.
         if world_rank == 0:
-<<<<<<< HEAD
-            with open(f"{cfg.result_dir}/cfg.json", "w") as f:
-                json.dump(vars(cfg), f)
-=======
             with open(f"{cfg.result_dir}/cfg.yml", "w") as f:
                 yaml.dump(vars(cfg), f)
->>>>>>> 04714052
 
         max_steps = cfg.max_steps
         init_step = 0
@@ -555,11 +513,7 @@
                 bkgd = torch.rand(1, 3, device=device)
                 colors = colors + bkgd * (1.0 - alphas)
 
-<<<<<<< HEAD
-            self.strategy.step_pre_backward(
-=======
             self.cfg.strategy.step_pre_backward(
->>>>>>> 04714052
                 params=self.splats,
                 optimizers=self.optimizers,
                 state=self.strategy_state,
@@ -657,16 +611,6 @@
                     data, f"{self.ckpt_dir}/ckpt_{step}_rank{self.world_rank}.pt"
                 )
 
-<<<<<<< HEAD
-            self.strategy.step_post_backward(
-                params=self.splats,
-                optimizers=self.optimizers,
-                state=self.strategy_state,
-                step=step,
-                info=info,
-                packed=cfg.packed,
-            )
-=======
             if isinstance(self.cfg.strategy, DefaultStrategy):
                 self.cfg.strategy.step_post_backward(
                     params=self.splats,
@@ -687,7 +631,6 @@
                 )
             else:
                 assert_never(self.cfg.strategy)
->>>>>>> 04714052
 
             # Turn Gradients into Sparse Tensor before running optimizer
             if cfg.sparse_grad:
@@ -912,16 +855,6 @@
 
     ```bash
     # Single GPU training
-<<<<<<< HEAD
-    CUDA_VISIBLE_DEVICES=0 python simple_trainer.py
-
-    # Distributed training on 4 GPUs: Effectively 4x batch size so run 4x less steps.
-    CUDA_VISIBLE_DEVICES=0,1,2,3 python simple_trainer.py --steps_scaler 0.25
-
-    """
-
-    cfg = tyro.cli(Config)
-=======
     CUDA_VISIBLE_DEVICES=0 python simple_trainer.py default
 
     # Distributed training on 4 GPUs: Effectively 4x batch size so run 4x less steps.
@@ -960,6 +893,5 @@
     subcommand_type = tyro.conf.configure(tyro.conf.AvoidSubcommands)(subcommand_type)
 
     cfg = tyro.cli(subcommand_type)
->>>>>>> 04714052
     cfg.adjust_steps(cfg.steps_scaler)
     cli(main, cfg, verbose=True)