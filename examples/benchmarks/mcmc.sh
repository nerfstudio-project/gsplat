--- conflicted
+++ resolved
@@ -20,35 +20,21 @@
     # train without eval
     CUDA_VISIBLE_DEVICES=0 python simple_trainer.py mcmc --eval_steps $EVAL_STEPS --save_steps $SAVE_STEPS --disable_viewer --data_factor $DATA_FACTOR \
         --strategy.cap-max $CAP_MAX \
-<<<<<<< HEAD
         --normal_consistency_loss \
-=======
         --render_traj_path $RENDER_TRAJ_PATH \
->>>>>>> 35b21c4e
         --data_dir data/360_v2/$SCENE/ \
         --result_dir $RESULT_DIR/$SCENE/
 
     # run eval and render
-<<<<<<< HEAD
     # for CKPT in $RESULT_DIR/$SCENE/ckpts/*;
     # do
     #     CUDA_VISIBLE_DEVICES=0 python simple_trainer.py mcmc --disable_viewer --data_factor $DATA_FACTOR \
     #         --strategy.cap-max $CAP_MAX \
+    #         --render_traj_path $RENDER_TRAJ_PATH \
     #         --data_dir $SCENE_DIR/$SCENE/ \
     #         --result_dir $RESULT_DIR/$SCENE/ \
     #         --ckpt $CKPT
     # done
-=======
-    for CKPT in $RESULT_DIR/$SCENE/ckpts/*;
-    do
-        CUDA_VISIBLE_DEVICES=0 python simple_trainer.py mcmc --disable_viewer --data_factor $DATA_FACTOR \
-            --strategy.cap-max $CAP_MAX \
-            --render_traj_path $RENDER_TRAJ_PATH \
-            --data_dir $SCENE_DIR/$SCENE/ \
-            --result_dir $RESULT_DIR/$SCENE/ \
-            --ckpt $CKPT
-    done
->>>>>>> 35b21c4e
 done
 
 
