<<<<<<< HEAD
from collections import defaultdict
import os
=======
>>>>>>> 79efabc0
import json
import os
from typing import Any, Dict, List, Optional

import cv2
import imageio.v2 as imageio
import numpy as np
import torch
<<<<<<< HEAD
from pycolmap import Reconstruction, CameraModelId
=======
from PIL import Image
from pycolmap import SceneManager
from tqdm import tqdm
from typing_extensions import assert_never
>>>>>>> 79efabc0

from .normalize import (
    align_principal_axes,
    similarity_from_cameras,
    transform_cameras,
    transform_points,
)


def _get_rel_paths(path_dir: str) -> List[str]:
    """Recursively get relative paths of files in a directory."""
    paths = []
    for dp, dn, fn in os.walk(path_dir):
        for f in fn:
            paths.append(os.path.relpath(os.path.join(dp, f), path_dir))
    return paths


def _resize_image_folder(image_dir: str, resized_dir: str, factor: int) -> str:
    """Resize image folder."""
    print(f"Downscaling images by {factor}x from {image_dir} to {resized_dir}.")
    os.makedirs(resized_dir, exist_ok=True)

    image_files = _get_rel_paths(image_dir)
    for image_file in tqdm(image_files):
        image_path = os.path.join(image_dir, image_file)
        resized_path = os.path.join(
            resized_dir, os.path.splitext(image_file)[0] + ".png"
        )
        if os.path.isfile(resized_path):
            continue
        image = imageio.imread(image_path)[..., :3]
        resized_size = (
            int(round(image.shape[1] / factor)),
            int(round(image.shape[0] / factor)),
        )
        resized_image = np.array(
            Image.fromarray(image).resize(resized_size, Image.BICUBIC)
        )
        imageio.imwrite(resized_path, resized_image)
    return resized_dir


class Parser:
    """COLMAP parser."""

    def __init__(
        self,
        data_dir: str,
        factor: int = 1,
        normalize: bool = False,
        test_every: int = 8,
    ):
        self.data_dir = data_dir
        self.factor = factor
        self.normalize = normalize
        self.test_every = test_every

        colmap_dir = os.path.join(data_dir, "sparse/0/")
        if not os.path.exists(colmap_dir):
            colmap_dir = os.path.join(data_dir, "sparse")
        assert os.path.exists(
            colmap_dir
        ), f"COLMAP directory {colmap_dir} does not exist."

        manager = Reconstruction(colmap_dir)

        # point_id -> point3D_id_contiguous
        point3D_id_contiguous = dict()
        for i, point_id in enumerate(manager.points3D.keys()):
            point3D_id_contiguous[point_id] = i

        # Extract extrinsic matrices in world-to-camera format.
        imdata = manager.images
        w2c_mats = []
        camera_ids = []
        Ks_dict = dict()
        point_indices = defaultdict(list) # image_name -> [point_idx]
        params_dict = dict()
        imsize_dict = dict()  # width, height
        mask_dict = dict()
        bottom = np.array([0, 0, 0, 1]).reshape(1, 4)
        for k in imdata:
            im = imdata[k]
            w2c = im.cam_from_world.matrix()
            w2c = np.concatenate([w2c, bottom], axis=0)
            w2c_mats.append(w2c)

            # support different camera intrinsics
            camera_id = im.camera_id
            camera_ids.append(camera_id)

            # camera intrinsics
            cam = manager.cameras[camera_id]
            
            K = cam.calibration_matrix()
            K[:2, :] /= factor
            Ks_dict[camera_id] = K
            
            # get image_name -> [point_idx] dict
            for obs_point2d in im.get_observation_points2D():
                point_indices[im.name].append(point3D_id_contiguous[obs_point2d.point3D_id])

            # Get distortion parameters.
            type_ = cam.model
            if type_ == CameraModelId.SIMPLE_PINHOLE:
                params = np.empty(0, dtype=np.float32)
                camtype = "perspective"
            elif type_ == CameraModelId.PINHOLE:
                params = np.empty(0, dtype=np.float32)
                camtype = "perspective"
            if type_ == CameraModelId.SIMPLE_RADIAL:
                params = np.array([cam.params[4], 0.0, 0.0, 0.0], dtype=np.float32)
                camtype = "perspective"
            elif type_ == CameraModelId.RADIAL:
                params = np.array([cam.params[4], cam.params[5], 0.0, 0.0], dtype=np.float32)
                camtype = "perspective"
            elif type_ == CameraModelId.OPENCV:
                params = np.array([cam.params[4], cam.params[5], cam.params[6], cam.params[7]], dtype=np.float32)
                camtype = "perspective"
            elif type_ == CameraModelId.OPENCV_FISHEYE:
                params = np.array([cam.params[4], cam.params[5], cam.params[6], cam.params[7]], dtype=np.float32)
                camtype = "fisheye"
            assert (
                camtype == "perspective" or camtype == "fisheye"
            ), f"Only perspective and fisheye cameras are supported, got {type_}"

            params_dict[camera_id] = params
            imsize_dict[camera_id] = (cam.width // factor, cam.height // factor)
            mask_dict[camera_id] = None
        print(
            f"[Parser] {len(imdata)} images, taken by {len(set(camera_ids))} cameras."
        )

        if len(imdata) == 0:
            raise ValueError("No images found in COLMAP.")
        if not (type_ == CameraModelId.PINHOLE or type_ == CameraModelId.SIMPLE_PINHOLE):
            print("Warning: COLMAP Camera is not PINHOLE. Images have distortion.")
        w2c_mats = np.stack(w2c_mats, axis=0)

        # Convert extrinsics to camera-to-world.
        camtoworlds = np.linalg.inv(w2c_mats)

        # Image names from COLMAP. No need for permuting the poses according to
        # image names anymore.
        image_names = [imdata[k].name for k in imdata]

        # Previous Nerf results were generated with images sorted by filename,
        # ensure metrics are reported on the same test set.
        inds = np.argsort(image_names)
        image_names = [image_names[i] for i in inds]
        camtoworlds = camtoworlds[inds]
        camera_ids = [camera_ids[i] for i in inds]

        # Load extended metadata. Used by Bilarf dataset.
        self.extconf = {
            "spiral_radius_scale": 1.0,
            "no_factor_suffix": False,
        }
        extconf_file = os.path.join(data_dir, "ext_metadata.json")
        if os.path.exists(extconf_file):
            with open(extconf_file) as f:
                self.extconf.update(json.load(f))

        # Load bounds if possible (only used in forward facing scenes).
        self.bounds = np.array([0.01, 1.0])
        posefile = os.path.join(data_dir, "poses_bounds.npy")
        if os.path.exists(posefile):
            self.bounds = np.load(posefile)[:, -2:]

        # Load images.
        if factor > 1 and not self.extconf["no_factor_suffix"]:
            image_dir_suffix = f"_{factor}"
        else:
            image_dir_suffix = ""
        colmap_image_dir = os.path.join(data_dir, "images")
        image_dir = os.path.join(data_dir, "images" + image_dir_suffix)
        for d in [image_dir, colmap_image_dir]:
            if not os.path.exists(d):
                raise ValueError(f"Image folder {d} does not exist.")

        # Downsampled images may have different names vs images used for COLMAP,
        # so we need to map between the two sorted lists of files.
        colmap_files = sorted(_get_rel_paths(colmap_image_dir))
        image_files = sorted(_get_rel_paths(image_dir))
        if factor > 1 and os.path.splitext(image_files[0])[1].lower() == ".jpg":
            image_dir = _resize_image_folder(
                colmap_image_dir, image_dir + "_png", factor=factor
            )
            image_files = sorted(_get_rel_paths(image_dir))
        colmap_to_image = dict(zip(colmap_files, image_files))
        image_paths = [os.path.join(image_dir, colmap_to_image[f]) for f in image_names]

        # 3D points
        points3D = manager.points3D.values()
        points_err = np.array([p.error for p in points3D], dtype=np.float32)
        points_rgb = np.array([p.color for p in points3D], dtype=np.uint8)
        points = np.array([p.xyz for p in points3D], dtype=np.float32)

        point_indices = {
            k: np.array(v).astype(np.int32) for k, v in point_indices.items()
        }

        # Normalize the world space.
        if normalize:
            T1 = similarity_from_cameras(camtoworlds)
            camtoworlds = transform_cameras(T1, camtoworlds)
            points = transform_points(T1, points)

            T2 = align_principal_axes(points)
            camtoworlds = transform_cameras(T2, camtoworlds)
            points = transform_points(T2, points)

            transform = T2 @ T1

            # Fix for up side down. We assume more points towards
            # the bottom of the scene which is true when ground floor is
            # present in the images.
            if np.median(points[:, 2]) > np.mean(points[:, 2]):
                # rotate 180 degrees around x axis such that z is flipped
                T3 = np.array(
                    [
                        [1.0, 0.0, 0.0, 0.0],
                        [0.0, -1.0, 0.0, 0.0],
                        [0.0, 0.0, -1.0, 0.0],
                        [0.0, 0.0, 0.0, 1.0],
                    ]
                )
                camtoworlds = transform_cameras(T3, camtoworlds)
                points = transform_points(T3, points)
                transform = T3 @ transform
        else:
            transform = np.eye(4)

        self.image_names = image_names  # List[str], (num_images,)
        self.image_paths = image_paths  # List[str], (num_images,)
        self.camtoworlds = camtoworlds  # np.ndarray, (num_images, 4, 4)
        self.camera_ids = camera_ids  # List[int], (num_images,)
        self.Ks_dict = Ks_dict  # Dict of camera_id -> K
        self.params_dict = params_dict  # Dict of camera_id -> params
        self.imsize_dict = imsize_dict  # Dict of camera_id -> (width, height)
        self.mask_dict = mask_dict  # Dict of camera_id -> mask
        self.points = points  # np.ndarray, (num_points, 3)
        self.points_err = points_err  # np.ndarray, (num_points,)
        self.points_rgb = points_rgb  # np.ndarray, (num_points, 3)
        self.point_indices = point_indices  # Dict[str, np.ndarray], image_name -> [M,]
        self.transform = transform  # np.ndarray, (4, 4)

        # load one image to check the size. In the case of tanksandtemples dataset, the
        # intrinsics stored in COLMAP corresponds to 2x upsampled images.
        actual_image = imageio.imread(self.image_paths[0])[..., :3]
        actual_height, actual_width = actual_image.shape[:2]
        colmap_width, colmap_height = self.imsize_dict[self.camera_ids[0]]
        s_height, s_width = actual_height / colmap_height, actual_width / colmap_width
        for camera_id, K in self.Ks_dict.items():
            K[0, :] *= s_width
            K[1, :] *= s_height
            self.Ks_dict[camera_id] = K
            width, height = self.imsize_dict[camera_id]
            self.imsize_dict[camera_id] = (int(width * s_width), int(height * s_height))

        # undistortion
        self.mapx_dict = dict()
        self.mapy_dict = dict()
        self.roi_undist_dict = dict()
        for camera_id in self.params_dict.keys():
            params = self.params_dict[camera_id]
            if len(params) == 0:
                continue  # no distortion
            assert camera_id in self.Ks_dict, f"Missing K for camera {camera_id}"
            assert (
                camera_id in self.params_dict
            ), f"Missing params for camera {camera_id}"
            K = self.Ks_dict[camera_id]
            width, height = self.imsize_dict[camera_id]

            if camtype == "perspective":
                K_undist, roi_undist = cv2.getOptimalNewCameraMatrix(
                    K, params, (width, height), 0
                )
                mapx, mapy = cv2.initUndistortRectifyMap(
                    K, params, None, K_undist, (width, height), cv2.CV_32FC1
                )
                mask = None
            elif camtype == "fisheye":
                fx = K[0, 0]
                fy = K[1, 1]
                cx = K[0, 2]
                cy = K[1, 2]
                grid_x, grid_y = np.meshgrid(
                    np.arange(width, dtype=np.float32),
                    np.arange(height, dtype=np.float32),
                    indexing="xy",
                )
                x1 = (grid_x - cx) / fx
                y1 = (grid_y - cy) / fy
                theta = np.sqrt(x1**2 + y1**2)
                r = (
                    1.0
                    + params[0] * theta**2
                    + params[1] * theta**4
                    + params[2] * theta**6
                    + params[3] * theta**8
                )
                mapx = (fx * x1 * r + width // 2).astype(np.float32)
                mapy = (fy * y1 * r + height // 2).astype(np.float32)

                # Use mask to define ROI
                mask = np.logical_and(
                    np.logical_and(mapx > 0, mapy > 0),
                    np.logical_and(mapx < width - 1, mapy < height - 1),
                )
                y_indices, x_indices = np.nonzero(mask)
                y_min, y_max = y_indices.min(), y_indices.max() + 1
                x_min, x_max = x_indices.min(), x_indices.max() + 1
                mask = mask[y_min:y_max, x_min:x_max]
                K_undist = K.copy()
                K_undist[0, 2] -= x_min
                K_undist[1, 2] -= y_min
                roi_undist = [x_min, y_min, x_max - x_min, y_max - y_min]
            else:
                assert_never(camtype)

            self.mapx_dict[camera_id] = mapx
            self.mapy_dict[camera_id] = mapy
            self.Ks_dict[camera_id] = K_undist
            self.roi_undist_dict[camera_id] = roi_undist
            self.imsize_dict[camera_id] = (roi_undist[2], roi_undist[3])
            self.mask_dict[camera_id] = mask

        # size of the scene measured by cameras
        camera_locations = camtoworlds[:, :3, 3]
        scene_center = np.mean(camera_locations, axis=0)
        dists = np.linalg.norm(camera_locations - scene_center, axis=1)
        self.scene_scale = np.max(dists)


class Dataset:
    """A simple dataset class."""

    def __init__(
        self,
        parser: Parser,
        split: str = "train",
        patch_size: Optional[int] = None,
        load_depths: bool = False,
    ):
        self.parser = parser
        self.split = split
        self.patch_size = patch_size
        self.load_depths = load_depths
        indices = np.arange(len(self.parser.image_names))
        if split == "train":
            self.indices = indices[indices % self.parser.test_every != 0]
        else:
            self.indices = indices[indices % self.parser.test_every == 0]

    def __len__(self):
        return len(self.indices)

    def __getitem__(self, item: int) -> Dict[str, Any]:
        index = self.indices[item]
        image = imageio.imread(self.parser.image_paths[index])[..., :3]
        camera_id = self.parser.camera_ids[index]
        K = self.parser.Ks_dict[camera_id].copy()  # undistorted K
        params = self.parser.params_dict[camera_id]
        camtoworlds = self.parser.camtoworlds[index]
        mask = self.parser.mask_dict[camera_id]

        if len(params) > 0:
            # Images are distorted. Undistort them.
            mapx, mapy = (
                self.parser.mapx_dict[camera_id],
                self.parser.mapy_dict[camera_id],
            )
            image = cv2.remap(image, mapx, mapy, cv2.INTER_LINEAR)
            x, y, w, h = self.parser.roi_undist_dict[camera_id]
            image = image[y : y + h, x : x + w]

        if self.patch_size is not None:
            # Random crop.
            h, w = image.shape[:2]
            x = np.random.randint(0, max(w - self.patch_size, 1))
            y = np.random.randint(0, max(h - self.patch_size, 1))
            image = image[y : y + self.patch_size, x : x + self.patch_size]
            K[0, 2] -= x
            K[1, 2] -= y

        data = {
            "K": torch.from_numpy(K).float(),
            "camtoworld": torch.from_numpy(camtoworlds).float(),
            "image": torch.from_numpy(image).float(),
            "image_id": item,  # the index of the image in the dataset
        }
        if mask is not None:
            data["mask"] = torch.from_numpy(mask).bool()

        if self.load_depths:
            # projected points to image plane to get depths
            worldtocams = np.linalg.inv(camtoworlds)
            image_name = self.parser.image_names[index]
            point_indices = self.parser.point_indices[image_name]
            points_world = self.parser.points[point_indices]
            points_cam = (worldtocams[:3, :3] @ points_world.T + worldtocams[:3, 3:4]).T
            points_proj = (K @ points_cam.T).T
            points = points_proj[:, :2] / points_proj[:, 2:3]  # (M, 2)
            depths = points_cam[:, 2]  # (M,)
            # filter out points outside the image
            selector = (
                (points[:, 0] >= 0)
                & (points[:, 0] < image.shape[1])
                & (points[:, 1] >= 0)
                & (points[:, 1] < image.shape[0])
                & (depths > 0)
            )
            points = points[selector]
            depths = depths[selector]
            data["points"] = torch.from_numpy(points).float()
            data["depths"] = torch.from_numpy(depths).float()

        return data


if __name__ == "__main__":
    import argparse

    import imageio.v2 as imageio

    parser = argparse.ArgumentParser()
    parser.add_argument("--data_dir", type=str, default="data/360_v2/garden")
    parser.add_argument("--factor", type=int, default=4)
    args = parser.parse_args()

    # Parse COLMAP data.
    parser = Parser(
        data_dir=args.data_dir, factor=args.factor, normalize=True, test_every=8
    )
    dataset = Dataset(parser, split="train", load_depths=True)
    print(f"Dataset: {len(dataset)} images.")

    writer = imageio.get_writer("results/points.mp4", fps=30)
    for data in tqdm(dataset, desc="Plotting points"):
        image = data["image"].numpy().astype(np.uint8)
        points = data["points"].numpy()
        depths = data["depths"].numpy()
        for x, y in points:
            cv2.circle(image, (int(x), int(y)), 2, (255, 0, 0), -1)
        writer.append_data(image)
    writer.close()<|MERGE_RESOLUTION|>--- conflicted
+++ resolved
@@ -1,8 +1,4 @@
-<<<<<<< HEAD
 from collections import defaultdict
-import os
-=======
->>>>>>> 79efabc0
 import json
 import os
 from typing import Any, Dict, List, Optional
@@ -11,14 +7,11 @@
 import imageio.v2 as imageio
 import numpy as np
 import torch
-<<<<<<< HEAD
+
+from PIL import Image
 from pycolmap import Reconstruction, CameraModelId
-=======
-from PIL import Image
-from pycolmap import SceneManager
 from tqdm import tqdm
 from typing_extensions import assert_never
->>>>>>> 79efabc0
 
 from .normalize import (
     align_principal_axes,
@@ -124,21 +117,27 @@
 
             # Get distortion parameters.
             type_ = cam.model
+            # SIMPLE_PINHOLE:     f, cx, cy
             if type_ == CameraModelId.SIMPLE_PINHOLE:
                 params = np.empty(0, dtype=np.float32)
                 camtype = "perspective"
+            # PINHOLE:            fx, fy, cx, cy
             elif type_ == CameraModelId.PINHOLE:
                 params = np.empty(0, dtype=np.float32)
                 camtype = "perspective"
+            # SIMPLE_RADIAL:      f, cx, cy, k
             if type_ == CameraModelId.SIMPLE_RADIAL:
-                params = np.array([cam.params[4], 0.0, 0.0, 0.0], dtype=np.float32)
+                params = np.array([cam.params[3], 0.0, 0.0, 0.0], dtype=np.float32)
                 camtype = "perspective"
+            # RADIAL:             f, cx, cy, k1, k2
             elif type_ == CameraModelId.RADIAL:
-                params = np.array([cam.params[4], cam.params[5], 0.0, 0.0], dtype=np.float32)
+                params = np.array([cam.params[3], cam.params[4], 0.0, 0.0], dtype=np.float32)
                 camtype = "perspective"
+            # OPENCV:             fx, fy, cx, cy, k1, k2, p1, p2
             elif type_ == CameraModelId.OPENCV:
                 params = np.array([cam.params[4], cam.params[5], cam.params[6], cam.params[7]], dtype=np.float32)
                 camtype = "perspective"
+            # OPENCV_FISHEYE:     fx, fy, cx, cy, k1, k2, k3, k4
             elif type_ == CameraModelId.OPENCV_FISHEYE:
                 params = np.array([cam.params[4], cam.params[5], cam.params[6], cam.params[7]], dtype=np.float32)
                 camtype = "fisheye"
