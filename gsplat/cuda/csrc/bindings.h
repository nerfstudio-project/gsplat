--- conflicted
+++ resolved
@@ -6,20 +6,6 @@
 #include <tuple>
 
 #define GSPLAT_N_THREADS 256
-<<<<<<< HEAD
-
-#define GSPLAT_CHECK_CUDA(x)                                                   \
-    TORCH_CHECK(x.is_cuda(), #x " must be a CUDA tensor")
-#define GSPLAT_CHECK_CONTIGUOUS(x)                                             \
-    TORCH_CHECK(x.is_contiguous(), #x " must be contiguous")
-#define GSPLAT_CHECK_INPUT(x)                                                  \
-    GSPLAT_CHECK_CUDA(x);                                                      \
-    GSPLAT_CHECK_CONTIGUOUS(x)
-#define GSPLAT_DEVICE_GUARD(_ten)                                              \
-    const at::cuda::OptionalCUDAGuard GSPLAT_DEVICE_GUARD(device_of(_ten));
-
-#define GSPLAT_PRAGMA_UNROLL _Pragma("unroll")
-=======
 
 #define GSPLAT_CHECK_CUDA(x)                                                   \
     TORCH_CHECK(x.is_cuda(), #x " must be a CUDA tensor")
@@ -30,7 +16,6 @@
     GSPLAT_CHECK_CONTIGUOUS(x)
 #define GSPLAT_DEVICE_GUARD(_ten)                                              \
     const at::cuda::OptionalCUDAGuard device_guard(device_of(_ten));
->>>>>>> cc800d77
 
 #define GSPLAT_PRAGMA_UNROLL _Pragma("unroll")
 
@@ -61,10 +46,6 @@
     const at::optional<torch::Tensor> &v_precis, // [N, 3, 3]
     const bool triu
 );
-<<<<<<< HEAD
-
-std::tuple<torch::Tensor, torch::Tensor> proj_fwd_tensor(
-=======
 
 std::tuple<torch::Tensor, torch::Tensor> proj_fwd_tensor(
     const torch::Tensor &means,  // [C, N, 3]
@@ -72,17 +53,6 @@
     const torch::Tensor &Ks,     // [C, 3, 3]
     const uint32_t width,
     const uint32_t height,
-    const bool ortho
-);
-
-std::tuple<torch::Tensor, torch::Tensor> proj_bwd_tensor(
->>>>>>> cc800d77
-    const torch::Tensor &means,  // [C, N, 3]
-    const torch::Tensor &covars, // [C, N, 3, 3]
-    const torch::Tensor &Ks,     // [C, 3, 3]
-    const uint32_t width,
-    const uint32_t height,
-<<<<<<< HEAD
     const bool ortho
 );
 
@@ -114,30 +84,6 @@
     const bool viewmats_requires_grad
 );
 
-=======
-    const bool ortho,
-    const torch::Tensor &v_means2d, // [C, N, 2]
-    const torch::Tensor &v_covars2d // [C, N, 2, 2]
-);
-
-std::tuple<torch::Tensor, torch::Tensor> world_to_cam_fwd_tensor(
-    const torch::Tensor &means,   // [N, 3]
-    const torch::Tensor &covars,  // [N, 3, 3]
-    const torch::Tensor &viewmats // [C, 4, 4]
-);
-
-std::tuple<torch::Tensor, torch::Tensor, torch::Tensor> world_to_cam_bwd_tensor(
-    const torch::Tensor &means,                    // [N, 3]
-    const torch::Tensor &covars,                   // [N, 3, 3]
-    const torch::Tensor &viewmats,                 // [C, 4, 4]
-    const at::optional<torch::Tensor> &v_means_c,  // [C, N, 3]
-    const at::optional<torch::Tensor> &v_covars_c, // [C, N, 3, 3]
-    const bool means_requires_grad,
-    const bool covars_requires_grad,
-    const bool viewmats_requires_grad
-);
-
->>>>>>> cc800d77
 std::tuple<
     torch::Tensor,
     torch::Tensor,
@@ -363,7 +309,6 @@
     const int n_max
 );
 
-<<<<<<< HEAD
 //====== 2DGS ======//
 std::tuple<
     torch::Tensor,
@@ -385,18 +330,14 @@
     const float radius_clip
 );
 
-std::tuple<
-    torch::Tensor,
-    torch::Tensor,
-    torch::Tensor,
-    torch::Tensor>
+std::tuple<torch::Tensor, torch::Tensor, torch::Tensor, torch::Tensor>
 fully_fused_projection_bwd_2dgs_tensor(
     // fwd inputs
-    const torch::Tensor &means,          // [N, 3]
-    const torch::Tensor &quats,          // [N, 4]
-    const torch::Tensor &scales,         // [N, 3]
-    const torch::Tensor &viewmats,       // [C, 4, 4]
-    const torch::Tensor &Ks,             // [C, 3, 3]
+    const torch::Tensor &means,    // [N, 3]
+    const torch::Tensor &quats,    // [N, 4]
+    const torch::Tensor &scales,   // [N, 3]
+    const torch::Tensor &viewmats, // [C, 4, 4]
+    const torch::Tensor &Ks,       // [C, 3, 3]
     const uint32_t image_width,
     const uint32_t image_height,
     // fwd outputs
@@ -462,7 +403,8 @@
     const torch::Tensor &tile_offsets, // [C, tile_height, tile_width]
     const torch::Tensor &flatten_ids,  // [n_isects]
     // forward outputs
-    const torch::Tensor &render_colors, // [C, image_height, image_width, COLOR_DIM]
+    const torch::Tensor
+        &render_colors, // [C, image_height, image_width, COLOR_DIM]
     const torch::Tensor &render_alphas, // [C, image_height, image_width, 1]
     const torch::Tensor &last_ids,      // [C, image_height, image_width]
     const torch::Tensor &median_ids,    // [C, image_height, image_width]
@@ -541,9 +483,4 @@
 
 } // namespace gsplat
 
-#endif // GSPLAT_CUDA_BINDINGS_H
-=======
-} // namespace gsplat
-
-#endif // GSPLAT_CUDA_BINDINGS_H
->>>>>>> cc800d77
+#endif // GSPLAT_CUDA_BINDINGS_H