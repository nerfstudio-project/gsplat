--- conflicted
+++ resolved
@@ -5,67 +5,81 @@
 #define N_THREADS 256
 
 #define CHECK_CUDA(x) TORCH_CHECK(x.is_cuda(), #x " must be a CUDA tensor")
-#define CHECK_CONTIGUOUS(x) TORCH_CHECK(x.is_contiguous(), #x " must be contiguous")
-#define CHECK_INPUT(x)                                                                 \
-    CHECK_CUDA(x);                                                                     \
+#define CHECK_CONTIGUOUS(x)                                                    \
+    TORCH_CHECK(x.is_contiguous(), #x " must be contiguous")
+#define CHECK_INPUT(x)                                                         \
+    CHECK_CUDA(x);                                                             \
     CHECK_CONTIGUOUS(x)
-#define DEVICE_GUARD(_ten)                                                             \
+#define DEVICE_GUARD(_ten)                                                     \
     const at::cuda::OptionalCUDAGuard device_guard(device_of(_ten));
 
 // https://github.com/pytorch/pytorch/blob/233305a852e1cd7f319b15b5137074c9eac455f6/aten/src/ATen/cuda/cub.cuh#L38-L46
-#define CUB_WRAPPER(func, ...)                                                         \
-    do {                                                                               \
-        size_t temp_storage_bytes = 0;                                                 \
-        func(nullptr, temp_storage_bytes, __VA_ARGS__);                                \
-        auto &caching_allocator = *::c10::cuda::CUDACachingAllocator::get();           \
-        auto temp_storage = caching_allocator.allocate(temp_storage_bytes);            \
-        func(temp_storage.get(), temp_storage_bytes, __VA_ARGS__);                     \
+#define CUB_WRAPPER(func, ...)                                                 \
+    do {                                                                       \
+        size_t temp_storage_bytes = 0;                                         \
+        func(nullptr, temp_storage_bytes, __VA_ARGS__);                        \
+        auto &caching_allocator = *::c10::cuda::CUDACachingAllocator::get();   \
+        auto temp_storage = caching_allocator.allocate(temp_storage_bytes);    \
+        func(temp_storage.get(), temp_storage_bytes, __VA_ARGS__);             \
     } while (false)
 
-std::tuple<torch::Tensor, torch::Tensor>
-quat_scale_to_covar_preci_fwd_tensor(const torch::Tensor &quats,  // [N, 4]
-                                     const torch::Tensor &scales, // [N, 3]
-                                     const bool compute_covar, const bool compute_preci,
-                                     const bool triu);
+std::tuple<torch::Tensor, torch::Tensor> quat_scale_to_covar_preci_fwd_tensor(
+    const torch::Tensor &quats,  // [N, 4]
+    const torch::Tensor &scales, // [N, 3]
+    const bool compute_covar,
+    const bool compute_preci,
+    const bool triu
+);
 
 std::tuple<torch::Tensor, torch::Tensor> quat_scale_to_covar_preci_bwd_tensor(
     const torch::Tensor &quats,                  // [N, 4]
     const torch::Tensor &scales,                 // [N, 3]
     const at::optional<torch::Tensor> &v_covars, // [N, 3, 3]
     const at::optional<torch::Tensor> &v_precis, // [N, 3, 3]
-    const bool triu);
-
-std::tuple<torch::Tensor, torch::Tensor>
-persp_proj_fwd_tensor(const torch::Tensor &means,  // [C, N, 3]
-                      const torch::Tensor &covars, // [C, N, 3, 3]
-                      const torch::Tensor &Ks,     // [C, 3, 3]
-                      const uint32_t width, const uint32_t height);
-
-std::tuple<torch::Tensor, torch::Tensor>
-persp_proj_bwd_tensor(const torch::Tensor &means,  // [C, N, 3]
-                      const torch::Tensor &covars, // [C, N, 3, 3]
-                      const torch::Tensor &Ks,     // [C, 3, 3]
-                      const uint32_t width, const uint32_t height,
-                      const torch::Tensor &v_means2d, // [C, N, 2]
-                      const torch::Tensor &v_covars2d // [C, N, 2, 2]
-);
-
-std::tuple<torch::Tensor, torch::Tensor>
-world_to_cam_fwd_tensor(const torch::Tensor &means,   // [N, 3]
-                        const torch::Tensor &covars,  // [N, 3, 3]
-                        const torch::Tensor &viewmats // [C, 4, 4]
-);
-
-std::tuple<torch::Tensor, torch::Tensor, torch::Tensor>
-world_to_cam_bwd_tensor(const torch::Tensor &means,                    // [N, 3]
-                        const torch::Tensor &covars,                   // [N, 3, 3]
-                        const torch::Tensor &viewmats,                 // [C, 4, 4]
-                        const at::optional<torch::Tensor> &v_means_c,  // [C, N, 3]
-                        const at::optional<torch::Tensor> &v_covars_c, // [C, N, 3, 3]
-                        const bool means_requires_grad, const bool covars_requires_grad,
-                        const bool viewmats_requires_grad);
-
-std::tuple<torch::Tensor, torch::Tensor, torch::Tensor, torch::Tensor, torch::Tensor>
+    const bool triu
+);
+
+std::tuple<torch::Tensor, torch::Tensor> persp_proj_fwd_tensor(
+    const torch::Tensor &means,  // [C, N, 3]
+    const torch::Tensor &covars, // [C, N, 3, 3]
+    const torch::Tensor &Ks,     // [C, 3, 3]
+    const uint32_t width,
+    const uint32_t height
+);
+
+std::tuple<torch::Tensor, torch::Tensor> persp_proj_bwd_tensor(
+    const torch::Tensor &means,  // [C, N, 3]
+    const torch::Tensor &covars, // [C, N, 3, 3]
+    const torch::Tensor &Ks,     // [C, 3, 3]
+    const uint32_t width,
+    const uint32_t height,
+    const torch::Tensor &v_means2d, // [C, N, 2]
+    const torch::Tensor &v_covars2d // [C, N, 2, 2]
+);
+
+std::tuple<torch::Tensor, torch::Tensor> world_to_cam_fwd_tensor(
+    const torch::Tensor &means,   // [N, 3]
+    const torch::Tensor &covars,  // [N, 3, 3]
+    const torch::Tensor &viewmats // [C, 4, 4]
+);
+
+std::tuple<torch::Tensor, torch::Tensor, torch::Tensor> world_to_cam_bwd_tensor(
+    const torch::Tensor &means,                    // [N, 3]
+    const torch::Tensor &covars,                   // [N, 3, 3]
+    const torch::Tensor &viewmats,                 // [C, 4, 4]
+    const at::optional<torch::Tensor> &v_means_c,  // [C, N, 3]
+    const at::optional<torch::Tensor> &v_covars_c, // [C, N, 3, 3]
+    const bool means_requires_grad,
+    const bool covars_requires_grad,
+    const bool viewmats_requires_grad
+);
+
+std::tuple<
+    torch::Tensor,
+    torch::Tensor,
+    torch::Tensor,
+    torch::Tensor,
+    torch::Tensor>
 fully_fused_projection_fwd_tensor(
     const torch::Tensor &means,                // [N, 3]
     const at::optional<torch::Tensor> &covars, // [N, 6] optional
@@ -73,11 +87,21 @@
     const at::optional<torch::Tensor> &scales, // [N, 3] optional
     const torch::Tensor &viewmats,             // [C, 4, 4]
     const torch::Tensor &Ks,                   // [C, 3, 3]
-    const uint32_t image_width, const uint32_t image_height, const float eps2d,
-    const float near_plane, const float far_plane, const float radius_clip,
-    const bool calc_compensations);
-
-std::tuple<torch::Tensor, torch::Tensor, torch::Tensor, torch::Tensor, torch::Tensor>
+    const uint32_t image_width,
+    const uint32_t image_height,
+    const float eps2d,
+    const float near_plane,
+    const float far_plane,
+    const float radius_clip,
+    const bool calc_compensations
+);
+
+std::tuple<
+    torch::Tensor,
+    torch::Tensor,
+    torch::Tensor,
+    torch::Tensor,
+    torch::Tensor>
 fully_fused_projection_bwd_tensor(
     // fwd inputs
     const torch::Tensor &means,                // [N, 3]
@@ -86,7 +110,9 @@
     const at::optional<torch::Tensor> &scales, // [N, 3] optional
     const torch::Tensor &viewmats,             // [C, 4, 4]
     const torch::Tensor &Ks,                   // [C, 3, 3]
-    const uint32_t image_width, const uint32_t image_height, const float eps2d,
+    const uint32_t image_width,
+    const uint32_t image_height,
+    const float eps2d,
     // fwd outputs
     const torch::Tensor &radii,                       // [C, N]
     const torch::Tensor &conics,                      // [C, N, 3]
@@ -96,38 +122,54 @@
     const torch::Tensor &v_depths,                      // [C, N]
     const torch::Tensor &v_conics,                      // [C, N, 3]
     const at::optional<torch::Tensor> &v_compensations, // [C, N] optional
-    const bool viewmats_requires_grad);
+    const bool viewmats_requires_grad
+);
+
+std::tuple<torch::Tensor, torch::Tensor, torch::Tensor> isect_tiles_tensor(
+    const torch::Tensor &means2d,                    // [C, N, 2] or [nnz, 2]
+    const torch::Tensor &radii,                      // [C, N] or [nnz]
+    const torch::Tensor &depths,                     // [C, N] or [nnz]
+    const at::optional<torch::Tensor> &camera_ids,   // [nnz]
+    const at::optional<torch::Tensor> &gaussian_ids, // [nnz]
+    const uint32_t C,
+    const uint32_t tile_size,
+    const uint32_t tile_width,
+    const uint32_t tile_height,
+    const bool sort,
+    const bool double_buffer
+);
+
+torch::Tensor isect_offset_encode_tensor(
+    const torch::Tensor &isect_ids, // [n_isects]
+    const uint32_t C,
+    const uint32_t tile_width,
+    const uint32_t tile_height
+);
 
 std::tuple<torch::Tensor, torch::Tensor, torch::Tensor>
-isect_tiles_tensor(const torch::Tensor &means2d, // [C, N, 2] or [nnz, 2]
-                   const torch::Tensor &radii,   // [C, N] or [nnz]
-                   const torch::Tensor &depths,  // [C, N] or [nnz]
-                   const at::optional<torch::Tensor> &camera_ids,   // [nnz]
-                   const at::optional<torch::Tensor> &gaussian_ids, // [nnz]
-                   const uint32_t C, const uint32_t tile_size,
-                   const uint32_t tile_width, const uint32_t tile_height,
-                   const bool sort, const bool double_buffer);
-
-torch::Tensor isect_offset_encode_tensor(const torch::Tensor &isect_ids, // [n_isects]
-                                         const uint32_t C, const uint32_t tile_width,
-                                         const uint32_t tile_height);
-
-std::tuple<torch::Tensor, torch::Tensor, torch::Tensor> rasterize_to_pixels_fwd_tensor(
+rasterize_to_pixels_fwd_tensor(
     // Gaussian parameters
     const torch::Tensor &means2d,                   // [C, N, 2]
     const torch::Tensor &conics,                    // [C, N, 3]
     const torch::Tensor &colors,                    // [C, N, D]
     const torch::Tensor &opacities,                 // [N]
     const at::optional<torch::Tensor> &backgrounds, // [C, D]
-    const at::optional<torch::Tensor> &mask,        // [C, tile_height, tile_width]
-    // image size
-    const uint32_t image_width, const uint32_t image_height, const uint32_t tile_size,
+    const at::optional<torch::Tensor> &mask, // [C, tile_height, tile_width]
+    // image size
+    const uint32_t image_width,
+    const uint32_t image_height,
+    const uint32_t tile_size,
     // intersections
     const torch::Tensor &tile_offsets, // [C, tile_height, tile_width]
     const torch::Tensor &flatten_ids   // [n_isects]
 );
 
-std::tuple<torch::Tensor, torch::Tensor, torch::Tensor, torch::Tensor, torch::Tensor>
+std::tuple<
+    torch::Tensor,
+    torch::Tensor,
+    torch::Tensor,
+    torch::Tensor,
+    torch::Tensor>
 rasterize_to_pixels_bwd_tensor(
     // Gaussian parameters
     const torch::Tensor &means2d,                   // [C, N, 2]
@@ -135,9 +177,11 @@
     const torch::Tensor &colors,                    // [C, N, 3]
     const torch::Tensor &opacities,                 // [N]
     const at::optional<torch::Tensor> &backgrounds, // [C, 3]
-    const at::optional<torch::Tensor> &mask,        // [C, tile_height, tile_width]
-    // image size
-    const uint32_t image_width, const uint32_t image_height, const uint32_t tile_size,
+    const at::optional<torch::Tensor> &mask, // [C, tile_height, tile_width]
+    // image size
+    const uint32_t image_width,
+    const uint32_t image_height,
+    const uint32_t tile_size,
     // intersections
     const torch::Tensor &tile_offsets, // [C, tile_height, tile_width]
     const torch::Tensor &flatten_ids,  // [n_isects]
@@ -148,40 +192,54 @@
     const torch::Tensor &v_render_colors, // [C, image_height, image_width, 3]
     const torch::Tensor &v_render_alphas, // [C, image_height, image_width, 1]
     // options
-    bool absgrad);
+    bool absgrad
+);
 
 std::tuple<torch::Tensor, torch::Tensor> rasterize_to_indices_in_range_tensor(
-    const uint32_t range_start, const uint32_t range_end, // iteration steps
+    const uint32_t range_start,
+    const uint32_t range_end,           // iteration steps
     const torch::Tensor transmittances, // [C, image_height, image_width]
     // Gaussian parameters
     const torch::Tensor &means2d,   // [C, N, 2]
     const torch::Tensor &conics,    // [C, N, 3]
     const torch::Tensor &opacities, // [N]
     // image size
-    const uint32_t image_width, const uint32_t image_height, const uint32_t tile_size,
+    const uint32_t image_width,
+    const uint32_t image_height,
+    const uint32_t tile_size,
     // intersections
     const torch::Tensor &tile_offsets, // [C, tile_height, tile_width]
     const torch::Tensor &flatten_ids   // [n_isects]
 );
 
-torch::Tensor compute_sh_fwd_tensor(const uint32_t degrees_to_use,
-                                    torch::Tensor &dirs,              // [..., 3]
-                                    torch::Tensor &coeffs,            // [..., K, 3]
-                                    at::optional<torch::Tensor> masks // [...]
-);
-std::tuple<torch::Tensor, torch::Tensor>
-compute_sh_bwd_tensor(const uint32_t K, const uint32_t degrees_to_use,
-                      torch::Tensor &dirs,               // [..., 3]
-                      torch::Tensor &coeffs,             // [..., K, 3]
-                      at::optional<torch::Tensor> masks, // [...]
-                      torch::Tensor &v_colors,           // [..., 3]
-                      bool compute_v_dirs);
+torch::Tensor compute_sh_fwd_tensor(
+    const uint32_t degrees_to_use,
+    torch::Tensor &dirs,              // [..., 3]
+    torch::Tensor &coeffs,            // [..., K, 3]
+    at::optional<torch::Tensor> masks // [...]
+);
+std::tuple<torch::Tensor, torch::Tensor> compute_sh_bwd_tensor(
+    const uint32_t K,
+    const uint32_t degrees_to_use,
+    torch::Tensor &dirs,               // [..., 3]
+    torch::Tensor &coeffs,             // [..., K, 3]
+    at::optional<torch::Tensor> masks, // [...]
+    torch::Tensor &v_colors,           // [..., 3]
+    bool compute_v_dirs
+);
 
 /****************************************************************************************
  * Packed Version
  ****************************************************************************************/
-std::tuple<torch::Tensor, torch::Tensor, torch::Tensor, torch::Tensor, torch::Tensor,
-           torch::Tensor, torch::Tensor, torch::Tensor>
+std::tuple<
+    torch::Tensor,
+    torch::Tensor,
+    torch::Tensor,
+    torch::Tensor,
+    torch::Tensor,
+    torch::Tensor,
+    torch::Tensor,
+    torch::Tensor>
 fully_fused_projection_packed_fwd_tensor(
     const torch::Tensor &means,                // [N, 3]
     const at::optional<torch::Tensor> &covars, // [N, 6]
@@ -189,11 +247,21 @@
     const at::optional<torch::Tensor> &scales, // [N, 3]
     const torch::Tensor &viewmats,             // [C, 4, 4]
     const torch::Tensor &Ks,                   // [C, 3, 3]
-    const uint32_t image_width, const uint32_t image_height, const float eps2d,
-    const float near_plane, const float far_plane, const float radius_clip,
-    const bool calc_compensations);
-
-std::tuple<torch::Tensor, torch::Tensor, torch::Tensor, torch::Tensor, torch::Tensor>
+    const uint32_t image_width,
+    const uint32_t image_height,
+    const float eps2d,
+    const float near_plane,
+    const float far_plane,
+    const float radius_clip,
+    const bool calc_compensations
+);
+
+std::tuple<
+    torch::Tensor,
+    torch::Tensor,
+    torch::Tensor,
+    torch::Tensor,
+    torch::Tensor>
 fully_fused_projection_packed_bwd_tensor(
     // fwd inputs
     const torch::Tensor &means,                // [N, 3]
@@ -202,7 +270,9 @@
     const at::optional<torch::Tensor> &scales, // [N, 3]
     const torch::Tensor &viewmats,             // [C, 4, 4]
     const torch::Tensor &Ks,                   // [C, 3, 3]
-    const uint32_t image_width, const uint32_t image_height, const float eps2d,
+    const uint32_t image_width,
+    const uint32_t image_height,
+    const float eps2d,
     // fwd outputs
     const torch::Tensor &camera_ids,                  // [nnz]
     const torch::Tensor &gaussian_ids,                // [nnz]
@@ -213,53 +283,72 @@
     const torch::Tensor &v_depths,                      // [nnz]
     const torch::Tensor &v_conics,                      // [nnz, 3]
     const at::optional<torch::Tensor> &v_compensations, // [nnz] optional
-    const bool viewmats_requires_grad, const bool sparse_grad);
-
-std::tuple<torch::Tensor, torch::Tensor>
-compute_relocation_tensor(
-    torch::Tensor& opacities,
-    torch::Tensor& scales,
-    torch::Tensor& ratios,
-    torch::Tensor& binoms,
+    const bool viewmats_requires_grad,
+    const bool sparse_grad
+);
+
+std::tuple<torch::Tensor, torch::Tensor> compute_relocation_tensor(
+    torch::Tensor &opacities,
+    torch::Tensor &scales,
+    torch::Tensor &ratios,
+    torch::Tensor &binoms,
     const int n_max
-<<<<<<< HEAD
 );
 
 //====== 2DGS ======//
-std::tuple<torch::Tensor, torch::Tensor, torch::Tensor, torch::Tensor, torch::Tensor>
+std::tuple<
+    torch::Tensor,
+    torch::Tensor,
+    torch::Tensor,
+    torch::Tensor,
+    torch::Tensor>
 fully_fused_projection_fwd_2dgs_tensor(
-    const torch::Tensor &means,                // [N, 3]
-    const torch::Tensor &quats,  // [N, 4]
-    const torch::Tensor &scales, // [N, 3]
-    const torch::Tensor &viewmats,             // [C, 4, 4]
-    const torch::Tensor &Ks,                   // [C, 3, 3]
-    const uint32_t image_width, const uint32_t image_height, const float eps2d,
-    const float near_plane, const float far_plane, const float radius_clip
-);
-
-std::tuple<torch::Tensor, torch::Tensor, torch::Tensor, torch::Tensor, torch::Tensor>
+    const torch::Tensor &means,    // [N, 3]
+    const torch::Tensor &quats,    // [N, 4]
+    const torch::Tensor &scales,   // [N, 3]
+    const torch::Tensor &viewmats, // [C, 4, 4]
+    const torch::Tensor &Ks,       // [C, 3, 3]
+    const uint32_t image_width,
+    const uint32_t image_height,
+    const float eps2d,
+    const float near_plane,
+    const float far_plane,
+    const float radius_clip
+);
+
+std::tuple<
+    torch::Tensor,
+    torch::Tensor,
+    torch::Tensor,
+    torch::Tensor,
+    torch::Tensor>
 fully_fused_projection_bwd_2dgs_tensor(
     // fwd inputs
-    const torch::Tensor &means,                // [N, 3]
-    const torch::Tensor &quats,                // [N, 4]
-    const torch::Tensor &scales,               // [N, 3]
-    const torch::Tensor &densifications,       // [N, 2]
-    const torch::Tensor &viewmats,             // [C, 4, 4]
-    const torch::Tensor &Ks,                   // [C, 3, 3]
-    const uint32_t image_width, const uint32_t image_height, 
+    const torch::Tensor &means,          // [N, 3]
+    const torch::Tensor &quats,          // [N, 4]
+    const torch::Tensor &scales,         // [N, 3]
+    const torch::Tensor &densifications, // [N, 2]
+    const torch::Tensor &viewmats,       // [C, 4, 4]
+    const torch::Tensor &Ks,             // [C, 3, 3]
+    const uint32_t image_width,
+    const uint32_t image_height,
     // fwd outputs
-    const torch::Tensor &radii,                       // [C, N]
-    const torch::Tensor &ray_Ms,                      // [C, N, 3, 3]
+    const torch::Tensor &radii,  // [C, N]
+    const torch::Tensor &ray_Ms, // [C, N, 3, 3]
     // grad outputs
-    const torch::Tensor &v_means2d,                     // [C, N, 2]
-    const torch::Tensor &v_depths,                      // [C, N]
-    const torch::Tensor &v_normals,                     // [C, N, 3]
-    const torch::Tensor &v_ray_Ms,                      // [C, N, 3, 3]
+    const torch::Tensor &v_means2d, // [C, N, 2]
+    const torch::Tensor &v_depths,  // [C, N]
+    const torch::Tensor &v_normals, // [C, N, 3]
+    const torch::Tensor &v_ray_Ms,  // [C, N, 3, 3]
     const bool viewmats_requires_grad
 );
 
-
-std::tuple<torch::Tensor, torch::Tensor, torch::Tensor, torch::Tensor, torch::Tensor> 
+std::tuple<
+    torch::Tensor,
+    torch::Tensor,
+    torch::Tensor,
+    torch::Tensor,
+    torch::Tensor>
 rasterize_to_pixels_fwd_2dgs_tensor(
     // Gaussian parameters
     const torch::Tensor &means2d,   // [C, N, 2] or [nnz, 2]
@@ -268,42 +357,55 @@
     const torch::Tensor &opacities, // [C, N]  or [nnz]
     const torch::Tensor &normals,   // [C, N, 3] or [nnz, 3]
     const at::optional<torch::Tensor> &backgrounds, // [C, channels]
-    const at::optional<torch::Tensor> &masks,       // [C, tile_height, tile_width]
-    // image size
-    const uint32_t image_width, const uint32_t image_height, const uint32_t tile_size,
+    const at::optional<torch::Tensor> &masks, // [C, tile_height, tile_width]
+    // image size
+    const uint32_t image_width,
+    const uint32_t image_height,
+    const uint32_t tile_size,
     // intersections
     const torch::Tensor &tile_offsets, // [C, tile_height, tile_width]
     const torch::Tensor &flatten_ids   // [n_isects]
 );
 
-std::tuple<torch::Tensor, torch::Tensor, torch::Tensor, torch::Tensor, torch::Tensor, torch::Tensor>
+std::tuple<
+    torch::Tensor,
+    torch::Tensor,
+    torch::Tensor,
+    torch::Tensor,
+    torch::Tensor,
+    torch::Tensor>
 rasterize_to_pixels_bwd_2dgs_tensor(
     // Gaussian parameters
-    const torch::Tensor &means2d,                   // [C, N, 2] or [nnz, 2]
-    const torch::Tensor &ray_Ms,                    // [C, N, 3, 3] or [nnz, 3, 3]
-    const torch::Tensor &colors,                    // [C, N, 3] or [nnz, 3]
-    const torch::Tensor &opacities,                 // [C, N] or [nnz]
-    const torch::Tensor &normals,                   // [C, N, 3] or [nnz, 3]
+    const torch::Tensor &means2d,   // [C, N, 2] or [nnz, 2]
+    const torch::Tensor &ray_Ms,    // [C, N, 3, 3] or [nnz, 3, 3]
+    const torch::Tensor &colors,    // [C, N, 3] or [nnz, 3]
+    const torch::Tensor &opacities, // [C, N] or [nnz]
+    const torch::Tensor &normals,   // [C, N, 3] or [nnz, 3]
     const at::optional<torch::Tensor> &backgrounds, // [C, 3]
-    const at::optional<torch::Tensor> &masks,       // [C, tile_height, tile_width]
-    // image size
-    const uint32_t image_width, const uint32_t image_height, const uint32_t tile_size,
+    const at::optional<torch::Tensor> &masks, // [C, tile_height, tile_width]
+    // image size
+    const uint32_t image_width,
+    const uint32_t image_height,
+    const uint32_t tile_size,
     // ray_crossions
     const torch::Tensor &tile_offsets, // [C, tile_height, tile_width]
     const torch::Tensor &flatten_ids,  // [n_isects]
     // forward outputs
-    const torch::Tensor &render_colors, // [C, image_height, image_width, COLOR_DIM]
+    const torch::Tensor
+        &render_colors, // [C, image_height, image_width, COLOR_DIM]
     const torch::Tensor &render_alphas, // [C, image_height, image_width, 1]
     const torch::Tensor &last_ids,      // [C, image_height, image_width]
     // gradients of outputs
-    const torch::Tensor &v_render_colors, // [C, image_height, image_width, 3]
-    const torch::Tensor &v_render_alphas, // [C, image_height, image_width, 1]
-    const torch::Tensor &v_render_normals,// [C, image_height, image_width, 3]
-    const torch::Tensor &v_render_distort,// [C, image_height, image_width, 1]
+    const torch::Tensor &v_render_colors,  // [C, image_height, image_width, 3]
+    const torch::Tensor &v_render_alphas,  // [C, image_height, image_width, 1]
+    const torch::Tensor &v_render_normals, // [C, image_height, image_width, 3]
+    const torch::Tensor &v_render_distort, // [C, image_height, image_width, 1]
     // options
-    bool absgrad);
-
-std::tuple<torch::Tensor, torch::Tensor> rasterize_to_indices_in_range_2dgs_tensor(
+    bool absgrad
+);
+
+std::tuple<torch::Tensor, torch::Tensor>
+rasterize_to_indices_in_range_2dgs_tensor(
     const uint32_t range_start,
     const uint32_t range_end,           // iteration steps
     const torch::Tensor transmittances, // [C, image_height, image_width]
@@ -312,44 +414,55 @@
     const torch::Tensor &ray_Ms,    // [C, N, 3, 3]
     const torch::Tensor &opacities, // [C, N]
     // image size
-    const uint32_t image_width, const uint32_t image_height, const uint32_t tile_size,
+    const uint32_t image_width,
+    const uint32_t image_height,
+    const uint32_t tile_size,
     // intersections
     const torch::Tensor &tile_offsets, // [C, tile_height, tile_width]
     const torch::Tensor &flatten_ids   // [n_isects]
 );
 
-
-std::tuple<torch::Tensor, torch::Tensor, torch::Tensor, torch::Tensor, torch::Tensor,
-           torch::Tensor, torch::Tensor, torch::Tensor>
+std::tuple<
+    torch::Tensor,
+    torch::Tensor,
+    torch::Tensor,
+    torch::Tensor,
+    torch::Tensor,
+    torch::Tensor,
+    torch::Tensor,
+    torch::Tensor>
 fully_fused_projection_packed_fwd_2dgs_tensor(
-    const torch::Tensor &means,                // [N, 3]
-    const torch::Tensor &quats,                // [N, 3]
-    const torch::Tensor &scales,               // [N, 3]
-    const torch::Tensor &viewmats,             // [C, 4, 4]
-    const torch::Tensor &Ks,                   // [C, 3, 3]
-    const uint32_t image_width, const uint32_t image_height,
-    const float near_plane, const float far_plane, const float radius_clip
+    const torch::Tensor &means,    // [N, 3]
+    const torch::Tensor &quats,    // [N, 3]
+    const torch::Tensor &scales,   // [N, 3]
+    const torch::Tensor &viewmats, // [C, 4, 4]
+    const torch::Tensor &Ks,       // [C, 3, 3]
+    const uint32_t image_width,
+    const uint32_t image_height,
+    const float near_plane,
+    const float far_plane,
+    const float radius_clip
 );
 
 std::tuple<torch::Tensor, torch::Tensor, torch::Tensor, torch::Tensor>
 fully_fused_projection_packed_bwd_2dgs_tensor(
     // fwd inputs
-    const torch::Tensor &means,                // [N, 3]
-    const torch::Tensor &quats,                // [N, 4]
-    const torch::Tensor &scales,               // [N, 3]
-    const torch::Tensor &viewmats,             // [C, 4, 4]
-    const torch::Tensor &Ks,                   // [C, 3, 3]
-    const uint32_t image_width, const uint32_t image_height,
+    const torch::Tensor &means,    // [N, 3]
+    const torch::Tensor &quats,    // [N, 4]
+    const torch::Tensor &scales,   // [N, 3]
+    const torch::Tensor &viewmats, // [C, 4, 4]
+    const torch::Tensor &Ks,       // [C, 3, 3]
+    const uint32_t image_width,
+    const uint32_t image_height,
     // fwd outputs
-    const torch::Tensor &camera_ids,                  // [nnz]
-    const torch::Tensor &gaussian_ids,                // [nnz]
-    const torch::Tensor &ray_Ms,                      // [nnz, 3, 3]
+    const torch::Tensor &camera_ids,   // [nnz]
+    const torch::Tensor &gaussian_ids, // [nnz]
+    const torch::Tensor &ray_Ms,       // [nnz, 3, 3]
     // grad outputs
-    const torch::Tensor &v_means2d,                     // [nnz, 2]
-    const torch::Tensor &v_depths,                      // [nnz]
-    const torch::Tensor &v_normals,                     // [nnz, 3]
-    const torch::Tensor &v_ray_Ms,                      // [nnz, 3, 3]
-    const bool viewmats_requires_grad, const bool sparse_grad
-=======
->>>>>>> 04714052
+    const torch::Tensor &v_means2d, // [nnz, 2]
+    const torch::Tensor &v_depths,  // [nnz]
+    const torch::Tensor &v_normals, // [nnz, 3]
+    const torch::Tensor &v_ray_Ms,  // [nnz, 3, 3]
+    const bool viewmats_requires_grad,
+    const bool sparse_grad
 );