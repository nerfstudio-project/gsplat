--- conflicted
+++ resolved
@@ -84,25 +84,12 @@
     const bool viewmats_requires_grad
 );
 
-<<<<<<< HEAD
-std::tuple<torch::Tensor, torch::Tensor, torch::Tensor>
-world_to_cam_bwd_tensor(const torch::Tensor &means,                    // [N, 3]
-                        const torch::Tensor &covars,                   // [N, 3, 3]
-                        const torch::Tensor &viewmats,                 // [C, 4, 4]
-                        const at::optional<torch::Tensor> &v_means_c,  // [C, N, 3]
-                        const at::optional<torch::Tensor> &v_covars_c, // [C, N, 3, 3]
-                        const bool means_requires_grad, const bool covars_requires_grad,
-                        const bool viewmats_requires_grad);
-
-std::tuple<torch::Tensor, torch::Tensor, torch::Tensor, torch::Tensor, torch::Tensor, torch::Tensor>
-=======
-std::tuple<
-    torch::Tensor,
-    torch::Tensor,
-    torch::Tensor,
-    torch::Tensor,
-    torch::Tensor>
->>>>>>> 4efec831
+std::tuple<
+    torch::Tensor,
+    torch::Tensor,
+    torch::Tensor,
+    torch::Tensor,
+    torch::Tensor>
 fully_fused_projection_fwd_tensor(
     const torch::Tensor &means,                // [N, 3]
     const at::optional<torch::Tensor> &covars, // [N, 6] optional
@@ -257,20 +244,15 @@
 /****************************************************************************************
  * Packed Version
  ****************************************************************************************/
-<<<<<<< HEAD
-std::tuple<torch::Tensor, torch::Tensor, torch::Tensor, torch::Tensor, torch::Tensor,
-           torch::Tensor, torch::Tensor, torch::Tensor, torch::Tensor>
-=======
-std::tuple<
-    torch::Tensor,
-    torch::Tensor,
-    torch::Tensor,
-    torch::Tensor,
-    torch::Tensor,
-    torch::Tensor,
-    torch::Tensor,
-    torch::Tensor>
->>>>>>> 4efec831
+std::tuple<
+    torch::Tensor,
+    torch::Tensor,
+    torch::Tensor,
+    torch::Tensor,
+    torch::Tensor,
+    torch::Tensor,
+    torch::Tensor,
+    torch::Tensor>
 fully_fused_projection_packed_fwd_tensor(
     const torch::Tensor &means,                // [N, 3]
     const at::optional<torch::Tensor> &covars, // [N, 6]
