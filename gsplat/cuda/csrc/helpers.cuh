#ifndef GSPLAT_CUDA_HELPERS_H
#define GSPLAT_CUDA_HELPERS_H

#include "types.cuh"

#include <cooperative_groups.h>
#include <cooperative_groups/reduce.h>

#include <ATen/Dispatch.h>
#include <ATen/cuda/Atomic.cuh>

#define PRAGMA_UNROLL _Pragma("unroll")

namespace cg = cooperative_groups;

template <uint32_t DIM, class T, class WarpT>
inline __device__ void warpSum(T *val, WarpT &warp) {
    PRAGMA_UNROLL
    for (uint32_t i = 0; i < DIM; i++) {
        val[i] = cg::reduce(warp, val[i], cg::plus<T>());
    }
}

template <class WarpT, class ScalarT>
inline __device__ void warpSum(ScalarT &val, WarpT &warp) {
    val = cg::reduce(warp, val, cg::plus<ScalarT>());
<<<<<<< HEAD
}

template <class WarpT, class ScalarT>
inline __device__ void warpSum(vec4<ScalarT> &val, WarpT &warp) {
    val.x = cg::reduce(warp, val.x, cg::plus<ScalarT>());
    val.y = cg::reduce(warp, val.y, cg::plus<ScalarT>());
    val.z = cg::reduce(warp, val.z, cg::plus<ScalarT>());
    val.w = cg::reduce(warp, val.w, cg::plus<ScalarT>());
}

template <class WarpT, class ScalarT>
inline __device__ void warpSum(vec3<ScalarT> &val, WarpT &warp) {
    val.x = cg::reduce(warp, val.x, cg::plus<ScalarT>());
    val.y = cg::reduce(warp, val.y, cg::plus<ScalarT>());
    val.z = cg::reduce(warp, val.z, cg::plus<ScalarT>());
}

template <class WarpT, class ScalarT>
inline __device__ void warpSum(vec2<ScalarT> &val, WarpT &warp) {
    val.x = cg::reduce(warp, val.x, cg::plus<ScalarT>());
    val.y = cg::reduce(warp, val.y, cg::plus<ScalarT>());
}

template <class WarpT, class ScalarT>
inline __device__ void warpSum(mat4<ScalarT> &val, WarpT &warp) {
    warpSum(val[0], warp);
    warpSum(val[1], warp);
    warpSum(val[2], warp);
    warpSum(val[3], warp);
}

template <class WarpT, class ScalarT>
inline __device__ void warpSum(mat3<ScalarT> &val, WarpT &warp) {
    warpSum(val[0], warp);
    warpSum(val[1], warp);
    warpSum(val[2], warp);
}

template <class WarpT, class ScalarT>
inline __device__ void warpSum(mat2<ScalarT> &val, WarpT &warp) {
    warpSum(val[0], warp);
    warpSum(val[1], warp);
}

template <class WarpT, class ScalarT>
inline __device__ void warpMax(ScalarT &val, WarpT &warp) {
    val = cg::reduce(warp, val, cg::greater<ScalarT>());
}



///////////////////
// template <uint32_t DIM, class T, class WarpT>
// inline __device__ void warpSum(T *val, WarpT &warp) {
//     PRAGMA_UNROLL
//     for (uint32_t i = 0; i < DIM; i++) {
//         val[i] = cg::reduce(warp, val[i], cg::plus<T>());
//     }
// }

template <class WarpT> inline __device__ void warpSum(float3 &val, WarpT &warp) {
    val.x = cg::reduce(warp, val.x, cg::plus<float>());
    val.y = cg::reduce(warp, val.y, cg::plus<float>());
    val.z = cg::reduce(warp, val.z, cg::plus<float>());
}

template <class WarpT> inline __device__ void warpSum(float2 &val, WarpT &warp) {
    val.x = cg::reduce(warp, val.x, cg::plus<float>());
    val.y = cg::reduce(warp, val.y, cg::plus<float>());
=======
>>>>>>> 04714052
}

template <class WarpT, class ScalarT>
inline __device__ void warpSum(vec4<ScalarT> &val, WarpT &warp) {
    val.x = cg::reduce(warp, val.x, cg::plus<ScalarT>());
    val.y = cg::reduce(warp, val.y, cg::plus<ScalarT>());
    val.z = cg::reduce(warp, val.z, cg::plus<ScalarT>());
    val.w = cg::reduce(warp, val.w, cg::plus<ScalarT>());
}

template <class WarpT, class ScalarT>
inline __device__ void warpSum(vec3<ScalarT> &val, WarpT &warp) {
    val.x = cg::reduce(warp, val.x, cg::plus<ScalarT>());
    val.y = cg::reduce(warp, val.y, cg::plus<ScalarT>());
    val.z = cg::reduce(warp, val.z, cg::plus<ScalarT>());
}

template <class WarpT, class ScalarT>
inline __device__ void warpSum(vec2<ScalarT> &val, WarpT &warp) {
    val.x = cg::reduce(warp, val.x, cg::plus<ScalarT>());
    val.y = cg::reduce(warp, val.y, cg::plus<ScalarT>());
}

template <class WarpT, class ScalarT>
inline __device__ void warpSum(mat4<ScalarT> &val, WarpT &warp) {
    warpSum(val[0], warp);
    warpSum(val[1], warp);
    warpSum(val[2], warp);
    warpSum(val[3], warp);
}

template <class WarpT, class ScalarT>
inline __device__ void warpSum(mat3<ScalarT> &val, WarpT &warp) {
    warpSum(val[0], warp);
    warpSum(val[1], warp);
    warpSum(val[2], warp);
}

template <class WarpT, class ScalarT>
inline __device__ void warpSum(mat2<ScalarT> &val, WarpT &warp) {
    warpSum(val[0], warp);
    warpSum(val[1], warp);
}

template <class WarpT, class ScalarT>
inline __device__ void warpMax(ScalarT &val, WarpT &warp) {
    val = cg::reduce(warp, val, cg::greater<ScalarT>());
}





template <typename T>
inline __device__ vec3<T> cross_product(vec3<T> a, vec3<T> b) {
    return vec3<T>(
        a.y * b.z - a.z * b.y,
        a.z * b.x - a.x * b.z,
        a.x * b.y - a.y * b.x
    );
}

template <typename T>
__forceinline__ __device__ T f3_sum(vec3<T> a) {
    return a.x + a.y + a.z;
}

template <typename T>
__forceinline__ __device__ T f2_norm2(vec2<T> a) {
    return a.x * a.x + a.y * a.y;
}

__device__ __forceinline__ float3 operator*(float a, float3 b) {
    return make_float3(a * b.x, a * b.y, a * b.z);
}

__device__ __forceinline__ float3 operator*(float3 a, float3 b) {
    return make_float3(a.x * b.x, a.y * b.y, a.z * b.z);
}

__device__ __forceinline__ float2 operator*(float2 a, float2 b) {
    return make_float2(a.x * b.x, a.y * b.y);
}

__device__ __forceinline__ float3 operator-(float3 a, float3 b) {
    return make_float3(a.x - b.x, a.y - b.y, a.z - b.z);
}

__device__ __forceinline__ float2 operator-(float2 a, float2 b) {
    return make_float2(a.x - b.x, a.y - b.y);
}

__device__ __forceinline__ float f2_norm2(float2 a) {
    // Technically L2 norm squared
    return a.x * a.x + a.y * a.y;
}

__device__ __forceinline__ float f3_sum(float3 a) {
    return a.x + a.y + a.z;
}

__device__ __forceinline__ float3 cross_product(float3 a, float3 b ) {
    return make_float3(
        a.y * b.z - a.z * b.y,
        a.z * b.x - a.x * b.z,
        a.x * b.y - a.y * b.x
    );
}
#endif // GSPLAT_CUDA_HELPERS_H<|MERGE_RESOLUTION|>--- conflicted
+++ resolved
@@ -24,7 +24,6 @@
 template <class WarpT, class ScalarT>
 inline __device__ void warpSum(ScalarT &val, WarpT &warp) {
     val = cg::reduce(warp, val, cg::plus<ScalarT>());
-<<<<<<< HEAD
 }
 
 template <class WarpT, class ScalarT>
@@ -74,8 +73,6 @@
     val = cg::reduce(warp, val, cg::greater<ScalarT>());
 }
 
-
-
 ///////////////////
 // template <uint32_t DIM, class T, class WarpT>
 // inline __device__ void warpSum(T *val, WarpT &warp) {
@@ -85,86 +82,25 @@
 //     }
 // }
 
-template <class WarpT> inline __device__ void warpSum(float3 &val, WarpT &warp) {
+template <class WarpT>
+inline __device__ void warpSum(float3 &val, WarpT &warp) {
     val.x = cg::reduce(warp, val.x, cg::plus<float>());
     val.y = cg::reduce(warp, val.y, cg::plus<float>());
     val.z = cg::reduce(warp, val.z, cg::plus<float>());
 }
 
-template <class WarpT> inline __device__ void warpSum(float2 &val, WarpT &warp) {
-    val.x = cg::reduce(warp, val.x, cg::plus<float>());
-    val.y = cg::reduce(warp, val.y, cg::plus<float>());
-=======
->>>>>>> 04714052
-}
-
-template <class WarpT, class ScalarT>
-inline __device__ void warpSum(vec4<ScalarT> &val, WarpT &warp) {
-    val.x = cg::reduce(warp, val.x, cg::plus<ScalarT>());
-    val.y = cg::reduce(warp, val.y, cg::plus<ScalarT>());
-    val.z = cg::reduce(warp, val.z, cg::plus<ScalarT>());
-    val.w = cg::reduce(warp, val.w, cg::plus<ScalarT>());
-}
-
-template <class WarpT, class ScalarT>
-inline __device__ void warpSum(vec3<ScalarT> &val, WarpT &warp) {
-    val.x = cg::reduce(warp, val.x, cg::plus<ScalarT>());
-    val.y = cg::reduce(warp, val.y, cg::plus<ScalarT>());
-    val.z = cg::reduce(warp, val.z, cg::plus<ScalarT>());
-}
-
-template <class WarpT, class ScalarT>
-inline __device__ void warpSum(vec2<ScalarT> &val, WarpT &warp) {
-    val.x = cg::reduce(warp, val.x, cg::plus<ScalarT>());
-    val.y = cg::reduce(warp, val.y, cg::plus<ScalarT>());
-}
-
-template <class WarpT, class ScalarT>
-inline __device__ void warpSum(mat4<ScalarT> &val, WarpT &warp) {
-    warpSum(val[0], warp);
-    warpSum(val[1], warp);
-    warpSum(val[2], warp);
-    warpSum(val[3], warp);
-}
-
-template <class WarpT, class ScalarT>
-inline __device__ void warpSum(mat3<ScalarT> &val, WarpT &warp) {
-    warpSum(val[0], warp);
-    warpSum(val[1], warp);
-    warpSum(val[2], warp);
-}
-
-template <class WarpT, class ScalarT>
-inline __device__ void warpSum(mat2<ScalarT> &val, WarpT &warp) {
-    warpSum(val[0], warp);
-    warpSum(val[1], warp);
-}
-
-template <class WarpT, class ScalarT>
-inline __device__ void warpMax(ScalarT &val, WarpT &warp) {
-    val = cg::reduce(warp, val, cg::greater<ScalarT>());
-}
-
-
-
-
-
 template <typename T>
 inline __device__ vec3<T> cross_product(vec3<T> a, vec3<T> b) {
     return vec3<T>(
-        a.y * b.z - a.z * b.y,
-        a.z * b.x - a.x * b.z,
-        a.x * b.y - a.y * b.x
+        a.y * b.z - a.z * b.y, a.z * b.x - a.x * b.z, a.x * b.y - a.y * b.x
     );
 }
 
-template <typename T>
-__forceinline__ __device__ T f3_sum(vec3<T> a) {
+template <typename T> __forceinline__ __device__ T f3_sum(vec3<T> a) {
     return a.x + a.y + a.z;
 }
 
-template <typename T>
-__forceinline__ __device__ T f2_norm2(vec2<T> a) {
+template <typename T> __forceinline__ __device__ T f2_norm2(vec2<T> a) {
     return a.x * a.x + a.y * a.y;
 }
 
@@ -193,15 +129,11 @@
     return a.x * a.x + a.y * a.y;
 }
 
-__device__ __forceinline__ float f3_sum(float3 a) {
-    return a.x + a.y + a.z;
-}
+__device__ __forceinline__ float f3_sum(float3 a) { return a.x + a.y + a.z; }
 
-__device__ __forceinline__ float3 cross_product(float3 a, float3 b ) {
+__device__ __forceinline__ float3 cross_product(float3 a, float3 b) {
     return make_float3(
-        a.y * b.z - a.z * b.y,
-        a.z * b.x - a.x * b.z,
-        a.x * b.y - a.y * b.x
+        a.y * b.z - a.z * b.y, a.z * b.x - a.x * b.z, a.x * b.y - a.y * b.x
     );
 }
 #endif // GSPLAT_CUDA_HELPERS_H