#include <ATen/Dispatch.h>
#include <ATen/core/Tensor.h>
#include <ATen/cuda/Atomic.cuh>
#include <c10/cuda/CUDAStream.h>
#include <cooperative_groups.h>
#include <cub/cub.cuh>

#include "Common.h"
#include "Projection.h"
#include "Projection2DGS.cuh" // Utils for 2DGS Projection
#include "Utils.cuh"

namespace gsplat {

namespace cg = cooperative_groups;

template <typename scalar_t>
__global__ void projection_2dgs_packed_fwd_kernel(
    const uint32_t C,
    const uint32_t N,
    const scalar_t *__restrict__ means,    // [N, 3]
    const scalar_t *__restrict__ quats,    // [N, 4]
    const scalar_t *__restrict__ scales,   // [N, 3]
    const scalar_t *__restrict__ viewmats, // [C, 4, 4]
    const scalar_t *__restrict__ Ks,       // [C, 3, 3]
    const int32_t image_width,
    const int32_t image_height,
    const scalar_t near_plane,
    const scalar_t far_plane,
    const scalar_t radius_clip,
    const int32_t
        *__restrict__ block_accum,    // [C * blocks_per_row] packing helper
    int32_t *__restrict__ block_cnts, // [C * blocks_per_row] packing helper
    // outputs
    int32_t *__restrict__ indptr,          // [C + 1]
    int64_t *__restrict__ camera_ids,      // [nnz]
    int64_t *__restrict__ gaussian_ids,    // [nnz]
    int32_t *__restrict__ radii,           // [nnz, 2]
    scalar_t *__restrict__ means2d,        // [nnz, 2]
    scalar_t *__restrict__ depths,         // [nnz]
    scalar_t *__restrict__ ray_transforms, // [nnz, 3, 3]
    scalar_t *__restrict__ normals         // [nnz, 3]
) {
    int32_t blocks_per_row = gridDim.x;

    int32_t row_idx = blockIdx.y; // cid
    int32_t block_col_idx = blockIdx.x;
    int32_t block_idx = row_idx * blocks_per_row + block_col_idx;

    int32_t col_idx = block_col_idx * blockDim.x + threadIdx.x; // gid

    bool valid = (row_idx < C) && (col_idx < N);

    // check if points are with camera near and far plane
    vec3 mean_c;
    mat3 R;
    if (valid) {
        // shift pointers to the current camera and gaussian
        means += col_idx * 3;
        viewmats += row_idx * 16;

        // glm is column-major but input is row-major
        R = mat3(
            viewmats[0],
            viewmats[4],
            viewmats[8], // 1st column
            viewmats[1],
            viewmats[5],
            viewmats[9], // 2nd column
            viewmats[2],
            viewmats[6],
            viewmats[10] // 3rd column
        );
        vec3 t = vec3(viewmats[3], viewmats[7], viewmats[11]);

        // transform Gaussian center to camera space
        posW2C(R, t, glm::make_vec3(means), mean_c);
        if (mean_c.z < near_plane || mean_c.z > far_plane) {
            valid = false;
        }
    }

    vec2 mean2d;
    mat3 M;
    float radius_x, radius_y;
    vec3 normal;
    if (valid) {
        // build ray transformation matrix and transform from world space to
        // camera space
        quats += col_idx * 4;
        scales += col_idx * 3;
        Ks += row_idx * 9;

        mat3 RS_camera =
            R * quat_to_rotmat(glm::make_vec4(quats)) *
            mat3(scales[0], 0.0, 0.0, 0.0, scales[1], 0.0, 0.0, 0.0, 1.0);
        ;
        mat3 WH = mat3(RS_camera[0], RS_camera[1], mean_c);

        mat3 world_2_pix =
            mat3(Ks[0], 0.0, Ks[2], 0.0, Ks[4], Ks[5], 0.0, 0.0, 1.0);
        M = glm::transpose(WH) * world_2_pix;

        // compute AABB
        const vec3 M0 = vec3(M[0][0], M[0][1], M[0][2]);
        const vec3 M1 = vec3(M[1][0], M[1][1], M[1][2]);
        const vec3 M2 = vec3(M[2][0], M[2][1], M[2][2]);

        const vec3 temp_point = vec3(1.0f, 1.0f, -1.0f);
        const float distance = sum(temp_point * M2 * M2);

        if (distance == 0.0f)
            valid = false;

        const vec3 f = (1 / distance) * temp_point;
        mean2d = vec2(sum(f * M0 * M2), sum(f * M1 * M2));

        const vec2 temp = {sum(f * M0 * M0), sum(f * M1 * M1)};
        const vec2 half_extend = mean2d * mean2d - temp;
<<<<<<< HEAD
        radius_x = ceil(3.f * sqrt(max(1e-4, half_extend.x)));
        radius_y = ceil(3.f * sqrt(max(1e-4, half_extend.y)));
=======
        radius_x = ceil(3.33f * sqrt(max(1e-4, half_extend.x)));
        radius_y = ceil(3.33f * sqrt(max(1e-4, half_extend.y)));
>>>>>>> 9e8baa79

        if (radius_x <= radius_clip && radius_y <= radius_clip) {
            valid = false;
        }

        // mask out gaussians outside the image region
        if (mean2d.x + radius_x <= 0 || mean2d.x - radius_x >= image_width ||
            mean2d.y + radius_y <= 0 || mean2d.y - radius_y >= image_height) {
            valid = false;
        }

        // normal dual visible
        normal = RS_camera[2];
        float multipler = glm::dot(-normal, mean_c) > 0 ? 1 : -1;
        normal *= multipler;
    }

    int32_t thread_data = static_cast<int32_t>(valid);
    if (block_cnts != nullptr) {
        // First pass: compute the block-wide sum
        int32_t aggregate;
        if (__syncthreads_or(thread_data)) {
            typedef cub::BlockReduce<int32_t, N_THREADS_PACKED> BlockReduce;
            __shared__ typename BlockReduce::TempStorage temp_storage;
            aggregate = BlockReduce(temp_storage).Sum(thread_data);
        } else {
            aggregate = 0;
        }
        if (threadIdx.x == 0) {
            block_cnts[block_idx] = aggregate;
        }
    } else {
        // Second pass: write out the indices of the non zero elements
        if (__syncthreads_or(thread_data)) {
            typedef cub::BlockScan<int32_t, N_THREADS_PACKED> BlockScan;
            __shared__ typename BlockScan::TempStorage temp_storage;
            BlockScan(temp_storage).ExclusiveSum(thread_data, thread_data);
        }
        if (valid) {
            if (block_idx > 0) {
                int32_t offset = block_accum[block_idx - 1];
                thread_data += offset;
            }
            // write to outputs
            camera_ids[thread_data] = row_idx;   // cid
            gaussian_ids[thread_data] = col_idx; // gid
            radii[thread_data * 2] = (int32_t)radius_x;
            radii[thread_data * 2 + 1] = (int32_t)radius_y;
            means2d[thread_data * 2] = mean2d.x;
            means2d[thread_data * 2 + 1] = mean2d.y;
            depths[thread_data] = mean_c.z;
            ray_transforms[thread_data * 9] = M[0][0];
            ray_transforms[thread_data * 9 + 1] = M[0][1];
            ray_transforms[thread_data * 9 + 2] = M[0][2];
            ray_transforms[thread_data * 9 + 3] = M[1][0];
            ray_transforms[thread_data * 9 + 4] = M[1][1];
            ray_transforms[thread_data * 9 + 5] = M[1][2];
            ray_transforms[thread_data * 9 + 6] = M[2][0];
            ray_transforms[thread_data * 9 + 7] = M[2][1];
            ray_transforms[thread_data * 9 + 8] = M[2][2];
            normals[thread_data * 3] = normal.x;
            normals[thread_data * 3 + 1] = normal.y;
            normals[thread_data * 3 + 2] = normal.z;
        }
        // lane 0 of the first block in each row writes the indptr
        if (threadIdx.x == 0 && block_col_idx == 0) {
            if (row_idx == 0) {
                indptr[0] = 0;
                indptr[C] = block_accum[C * blocks_per_row - 1];
            } else {
                indptr[row_idx] = block_accum[block_idx - 1];
            }
        }
    }
}

void launch_projection_2dgs_packed_fwd_kernel(
    // inputs
    const at::Tensor means,    // [N, 3]
    const at::Tensor quats,    // [N, 4]
    const at::Tensor scales,   // [N, 3]
    const at::Tensor viewmats, // [C, 4, 4]
    const at::Tensor Ks,       // [C, 3, 3]
    const uint32_t image_width,
    const uint32_t image_height,
    const float near_plane,
    const float far_plane,
    const float radius_clip,
    const at::optional<at::Tensor>
        block_accum, // [C * blocks_per_row] packing helper
    // outputs
    at::optional<at::Tensor> block_cnts, // [C * blocks_per_row] packing helper
    at::optional<at::Tensor> indptr,     // [C + 1]
    at::optional<at::Tensor> camera_ids, // [nnz]
    at::optional<at::Tensor> gaussian_ids,   // [nnz]
    at::optional<at::Tensor> radii,          // [nnz, 2]
    at::optional<at::Tensor> means2d,        // [nnz, 2]
    at::optional<at::Tensor> depths,         // [nnz]
    at::optional<at::Tensor> ray_transforms, // [nnz, 3, 3]
    at::optional<at::Tensor> normals         // [nnz]
) {
    uint32_t N = means.size(0);    // number of gaussians
    uint32_t C = viewmats.size(0); // number of cameras

    uint32_t nrows = C;
    uint32_t ncols = N;
    uint32_t blocks_per_row = (ncols + N_THREADS_PACKED - 1) / N_THREADS_PACKED;

    dim3 threads(N_THREADS_PACKED);
    // limit on the number of blocks: [2**31 - 1, 65535, 65535]
    dim3 grid(blocks_per_row, nrows, 1);
    int64_t shmem_size = 0; // No shared memory used in this kernel

    if (N == 0 || C == 0) {
        // skip the kernel launch if there are no elements
        return;
    }

    projection_2dgs_packed_fwd_kernel<float>
        <<<grid, threads, shmem_size, at::cuda::getCurrentCUDAStream()>>>(
            C,
            N,
            means.data_ptr<float>(),
            quats.data_ptr<float>(),
            scales.data_ptr<float>(),
            viewmats.data_ptr<float>(),
            Ks.data_ptr<float>(),
            image_width,
            image_height,
            near_plane,
            far_plane,
            radius_clip,
            block_accum.has_value() ? block_accum.value().data_ptr<int32_t>()
                                    : nullptr,
            block_cnts.has_value() ? block_cnts.value().data_ptr<int32_t>()
                                   : nullptr,
            indptr.has_value() ? indptr.value().data_ptr<int32_t>() : nullptr,
            camera_ids.has_value() ? camera_ids.value().data_ptr<int64_t>()
                                   : nullptr,
            gaussian_ids.has_value() ? gaussian_ids.value().data_ptr<int64_t>()
                                     : nullptr,
            radii.has_value() ? radii.value().data_ptr<int32_t>() : nullptr,
            means2d.has_value() ? means2d.value().data_ptr<float>() : nullptr,
            depths.has_value() ? depths.value().data_ptr<float>() : nullptr,
            ray_transforms.has_value()
                ? ray_transforms.value().data_ptr<float>()
                : nullptr,
            normals.has_value() ? normals.value().data_ptr<float>() : nullptr
        );
}

template <typename scalar_t>
__global__ void projection_2dgs_packed_bwd_kernel(
    // fwd inputs
    const uint32_t C,
    const uint32_t N,
    const uint32_t nnz,
    const scalar_t *__restrict__ means,    // [N, 3]
    const scalar_t *__restrict__ quats,    // [N, 4]
    const scalar_t *__restrict__ scales,   // [N, 3]
    const scalar_t *__restrict__ viewmats, // [C, 4, 4]
    const scalar_t *__restrict__ Ks,       // [C, 3, 3]
    const int32_t image_width,
    const int32_t image_height,
    // fwd outputs
    const int64_t *__restrict__ camera_ids,      // [nnz]
    const int64_t *__restrict__ gaussian_ids,    // [nnz]
    const scalar_t *__restrict__ ray_transforms, // [nnz, 3]
    // grad outputs
    const scalar_t *__restrict__ v_means2d,        // [nnz, 2]
    const scalar_t *__restrict__ v_depths,         // [nnz]
    const scalar_t *__restrict__ v_ray_transforms, // [nnz, 3, 3]
    const scalar_t *__restrict__ v_normals,        // [nnz, 3]
    const bool sparse_grad, // whether the outputs are in COO format [nnz, ...]
    // grad inputs
    scalar_t *__restrict__ v_means,   // [N, 3] or [nnz, 3]
    scalar_t *__restrict__ v_quats,   // [N, 4] or [nnz, 4] Optional
    scalar_t *__restrict__ v_scales,  // [N, 3] or [nnz, 3] Optional
    scalar_t *__restrict__ v_viewmats // [C, 4, 4] Optional
) {
    // parallelize over nnz.
    uint32_t idx = cg::this_grid().thread_rank();
    if (idx >= nnz) {
        return;
    }
    const int64_t cid = camera_ids[idx];   // camera id
    const int64_t gid = gaussian_ids[idx]; // gaussian id

    // shift pointers to the current camera and gaussian
    means += gid * 3;
    viewmats += cid * 16;
    Ks += cid * 9;

    ray_transforms += idx * 9;

    v_means2d += idx * 2;
    v_normals += idx * 3;
    v_depths += idx;
    v_ray_transforms += idx * 9;

    // transform Gaussian to camera space
    mat3 R = mat3(
        viewmats[0],
        viewmats[4],
        viewmats[8], // 1st column
        viewmats[1],
        viewmats[5],
        viewmats[9], // 2nd column
        viewmats[2],
        viewmats[6],
        viewmats[10] // 3rd column
    );
    vec3 t = vec3(viewmats[3], viewmats[7], viewmats[11]);
    vec3 mean_c;
    posW2C(R, t, glm::make_vec3(means), mean_c);

    vec4 quat = glm::make_vec4(quats + gid * 4);
    vec2 scale = glm::make_vec2(scales + gid * 3);
    mat3 P = mat3(Ks[0], 0.0, Ks[2], 0.0, Ks[4], Ks[5], 0.0, 0.0, 1.0);

    mat3 _v_ray_transforms = mat3(
        v_ray_transforms[0],
        v_ray_transforms[1],
        v_ray_transforms[2],
        v_ray_transforms[3],
        v_ray_transforms[4],
        v_ray_transforms[5],
        v_ray_transforms[6],
        v_ray_transforms[7],
        v_ray_transforms[8]
    );

    _v_ray_transforms[2][2] += v_depths[0];

    vec3 v_normal = glm::make_vec3(v_normals);

    vec3 v_mean(0.f);
    vec2 v_scale(0.f);
    vec4 v_quat(0.f);
    compute_ray_transforms_aabb_vjp(
        ray_transforms,
        v_means2d,
        v_normal,
        R,
        P,
        t,
        mean_c,
        quat,
        scale,
        _v_ray_transforms,
        v_quat,
        v_scale,
        v_mean
    );

    auto warp = cg::tiled_partition<32>(cg::this_thread_block());
    if (sparse_grad) {
        // write out results with sparse layout
        if (v_means != nullptr) {
            v_means += idx * 3;
#pragma unroll
            for (uint32_t i = 0; i < 3; i++) {
                v_means[i] = v_mean[i];
            }
        }
        v_quats += idx * 4;
        v_scales += idx * 3;
        v_quats[0] = v_quat[0];
        v_quats[1] = v_quat[1];
        v_quats[2] = v_quat[2];
        v_quats[3] = v_quat[3];
        v_scales[0] = v_scale[0];
        v_scales[1] = v_scale[1];
    } else {
        // write out results with dense layout
        // #if __CUDA_ARCH__ >= 700
        // write out results with warp-level reduction
        auto warp_group_g = cg::labeled_partition(warp, gid);
        if (v_means != nullptr) {
            warpSum(v_mean, warp_group_g);
            if (warp_group_g.thread_rank() == 0) {
                v_means += gid * 3;
#pragma unroll
                for (uint32_t i = 0; i < 3; i++) {
                    gpuAtomicAdd(v_means + i, v_mean[i]);
                }
            }
        }
        // Directly output gradients w.r.t. the quaternion and scale
        warpSum(v_quat, warp_group_g);
        warpSum(v_scale, warp_group_g);
        if (warp_group_g.thread_rank() == 0) {
            v_quats += gid * 4;
            v_scales += gid * 3;
            gpuAtomicAdd(v_quats, v_quat[0]);
            gpuAtomicAdd(v_quats + 1, v_quat[1]);
            gpuAtomicAdd(v_quats + 2, v_quat[2]);
            gpuAtomicAdd(v_quats + 3, v_quat[3]);
            gpuAtomicAdd(v_scales, v_scale[0]);
            gpuAtomicAdd(v_scales + 1, v_scale[1]);
        }
    }
}

void launch_projection_2dgs_packed_bwd_kernel(
    // fwd inputs
    const at::Tensor means,    // [N, 3]
    const at::Tensor quats,    // [N, 4]
    const at::Tensor scales,   // [N, 3]
    const at::Tensor viewmats, // [C, 4, 4]
    const at::Tensor Ks,       // [C, 3, 3]
    const uint32_t image_width,
    const uint32_t image_height,
    // fwd outputs
    const at::Tensor camera_ids,     // [nnz]
    const at::Tensor gaussian_ids,   // [nnz]
    const at::Tensor ray_transforms, // [nnz, 3, 3]
    // grad outputs
    const at::Tensor v_means2d,        // [nnz, 2]
    const at::Tensor v_depths,         // [nnz]
    const at::Tensor v_ray_transforms, // [nnz, 3, 3]
    const at::Tensor v_normals,        // [nnz, 3]
    const bool sparse_grad,
    // grad inputs
    at::Tensor v_means,                 // [N, 3] or [nnz, 3]
    at::Tensor v_quats,                 // [N, 4] or [nnz, 4]
    at::Tensor v_scales,                // [N, 3] or [nnz, 3]
    at::optional<at::Tensor> v_viewmats // [C, 4, 4] Optional
) {
    uint32_t N = means.size(0);    // number of gaussians
    uint32_t C = viewmats.size(0); // number of cameras
    uint32_t nnz = camera_ids.size(0);

    dim3 threads(256);
    dim3 grid((nnz + threads.x - 1) / threads.x);
    int64_t shmem_size = 0; // No shared memory used in this kernel

    if (nnz == 0) {
        // skip the kernel launch if there are no elements
        return;
    }

    projection_2dgs_packed_bwd_kernel<float>
        <<<grid, threads, shmem_size, at::cuda::getCurrentCUDAStream()>>>(
            C,
            N,
            nnz,
            means.data_ptr<float>(),
            quats.data_ptr<float>(),
            scales.data_ptr<float>(),
            viewmats.data_ptr<float>(),
            Ks.data_ptr<float>(),
            image_width,
            image_height,
            camera_ids.data_ptr<int64_t>(),
            gaussian_ids.data_ptr<int64_t>(),
            ray_transforms.data_ptr<float>(),
            v_means2d.data_ptr<float>(),
            v_depths.data_ptr<float>(),
            v_ray_transforms.data_ptr<float>(),
            v_normals.data_ptr<float>(),
            sparse_grad,
            v_means.data_ptr<float>(),
            v_quats.data_ptr<float>(),
            v_scales.data_ptr<float>(),
            v_viewmats.has_value() ? v_viewmats.value().data_ptr<float>()
                                   : nullptr
        );
}

} // namespace gsplat<|MERGE_RESOLUTION|>--- conflicted
+++ resolved
@@ -117,13 +117,8 @@
 
         const vec2 temp = {sum(f * M0 * M0), sum(f * M1 * M1)};
         const vec2 half_extend = mean2d * mean2d - temp;
-<<<<<<< HEAD
-        radius_x = ceil(3.f * sqrt(max(1e-4, half_extend.x)));
-        radius_y = ceil(3.f * sqrt(max(1e-4, half_extend.y)));
-=======
         radius_x = ceil(3.33f * sqrt(max(1e-4, half_extend.x)));
         radius_y = ceil(3.33f * sqrt(max(1e-4, half_extend.y)));
->>>>>>> 9e8baa79
 
         if (radius_x <= radius_clip && radius_y <= radius_clip) {
             valid = false;
