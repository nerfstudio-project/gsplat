#include "bindings.h"
#include "helpers.cuh"
#include "utils.cuh"

#include <cooperative_groups.h>
#include <cooperative_groups/reduce.h>
#include <cub/cub.cuh>
#include <cuda.h>
#include <cuda_runtime.h>

namespace cg = cooperative_groups;

/****************************************************************************
 * Projection of Gaussians (Single Batch) Forward Pass
 ****************************************************************************/

template <typename T>
__global__ void
fully_fused_projection_fwd_kernel(const uint32_t C, const uint32_t N,
                                  const T *__restrict__ means,    // [N, 3]
                                  const T *__restrict__ covars,   // [N, 6] optional
                                  const T *__restrict__ quats,    // [N, 4] optional
                                  const T *__restrict__ scales,   // [N, 3] optional
                                  const T *__restrict__ viewmats, // [C, 4, 4]
                                  const T *__restrict__ Ks,       // [C, 3, 3]
                                  const int32_t image_width, const int32_t image_height,
                                  const T eps2d, const T near_plane, const T far_plane,
                                  const T radius_clip,
                                  // outputs
                                  int32_t *__restrict__ radii,  // [C, N]
                                  T *__restrict__ means2d,      // [C, N, 2]
                                  T *__restrict__ depths,       // [C, N]
                                  T *__restrict__ normals,      // [C, N, 3]
                                  T *__restrict__ conics,       // [C, N, 3]
                                  T *__restrict__ compensations // [C, N] optional
) {
    // parallelize over C * N.
    uint32_t idx = cg::this_grid().thread_rank();
    if (idx >= C * N) {
        return;
    }
    const uint32_t cid = idx / N; // camera id
    const uint32_t gid = idx % N; // gaussian id

    // shift pointers to the current camera and gaussian
    means += gid * 3;
    viewmats += cid * 16;
    Ks += cid * 9;

    // glm is column-major but input is row-major
    mat3<T> R = mat3<T>(viewmats[0], viewmats[4], viewmats[8], // 1st column
                        viewmats[1], viewmats[5], viewmats[9], // 2nd column
                        viewmats[2], viewmats[6], viewmats[10] // 3rd column
    );
    vec3<T> t = vec3<T>(viewmats[3], viewmats[7], viewmats[11]);

    // transform Gaussian center to camera space
    vec3<T> mean_c;
    pos_world_to_cam(R, t, glm::make_vec3(means), mean_c);
    if (mean_c.z < near_plane || mean_c.z > far_plane) {
        radii[idx] = 0;
        return;
    }

    // transform Gaussian covariance to camera space
    mat3<T> covar;
    vec3<T> normal;
    if (covars != nullptr) {
        covars += gid * 6;
        covar = mat3<T>(covars[0], covars[1], covars[2], // 1st column
                        covars[1], covars[3], covars[4], // 2nd column
                        covars[2], covars[4], covars[5]  // 3rd column
        );
    } else {
        // compute from quaternions and scales
        quats += gid * 4;
        scales += gid * 3;
<<<<<<< HEAD
        quat_scale_to_covar_preci<T>(glm::make_vec4(quats), glm::make_vec3(scales), &covar, nullptr);

        mat3<T> rotmat = quat_to_rotmat<T>(glm::make_vec4(quats));
        normal = rotmat[2];
=======
        quat_scale_to_covar_preci<T>(glm::make_vec4(quats), glm::make_vec3(scales),
                                     &covar, nullptr);
>>>>>>> 7562a399
    }
    mat3<T> covar_c;
    covar_world_to_cam(R, covar, covar_c);

    // perspective projection
    mat2<T> covar2d;
    vec2<T> mean2d;
    persp_proj<T>(mean_c, covar_c, Ks[0], Ks[4], Ks[2], Ks[5], image_width,
                  image_height, covar2d, mean2d);

    T compensation;
    T det = add_blur(eps2d, covar2d, compensation);
    if (det <= 0.f) {
        radii[idx] = 0;
        return;
    }

    // compute the inverse of the 2d covariance
    mat2<T> covar2d_inv;
    inverse(covar2d, covar2d_inv);

    // take 3 sigma as the radius (non differentiable)
    T b = 0.5f * (covar2d[0][0] + covar2d[1][1]);
    T v1 = b + sqrt(max(0.01f, b * b - det));
    T radius = ceil(3.f * sqrt(v1));
    // T v2 = b - sqrt(max(0.1f, b * b - det));
    // T radius = ceil(3.f * sqrt(max(v1, v2)));

    if (radius <= radius_clip) {
        radii[idx] = 0;
        return;
    }

    // mask out gaussians outside the image region
    if (mean2d.x + radius <= 0 || mean2d.x - radius >= image_width ||
        mean2d.y + radius <= 0 || mean2d.y - radius >= image_height) {
        radii[idx] = 0;
        return;
    }

    // write to outputs
    radii[idx] = (int32_t)radius;
    means2d[idx * 2] = mean2d.x;
    means2d[idx * 2 + 1] = mean2d.y;
    depths[idx] = mean_c.z;
    normals[idx * 3] = normal.x;
    normals[idx * 3 + 1] = normal.y;
    normals[idx * 3 + 2] = normal.z;
    conics[idx * 3] = covar2d_inv[0][0];
    conics[idx * 3 + 1] = covar2d_inv[0][1];
    conics[idx * 3 + 2] = covar2d_inv[1][1];
    if (compensations != nullptr) {
        compensations[idx] = compensation;
    }
}

<<<<<<< HEAD

std::tuple<torch::Tensor, torch::Tensor, torch::Tensor, torch::Tensor, torch::Tensor, torch::Tensor>
=======
std::tuple<torch::Tensor, torch::Tensor, torch::Tensor, torch::Tensor, torch::Tensor>
>>>>>>> 7562a399
fully_fused_projection_fwd_tensor(
    const torch::Tensor &means,                // [N, 3]
    const at::optional<torch::Tensor> &covars, // [N, 6] optional
    const at::optional<torch::Tensor> &quats,  // [N, 4] optional
    const at::optional<torch::Tensor> &scales, // [N, 3] optional
    const torch::Tensor &viewmats,             // [C, 4, 4]
    const torch::Tensor &Ks,                   // [C, 3, 3]
    const uint32_t image_width, const uint32_t image_height, const float eps2d,
    const float near_plane, const float far_plane, const float radius_clip,
    const bool calc_compensations) {
    DEVICE_GUARD(means);
    CHECK_INPUT(means);
    if (covars.has_value()) {
        CHECK_INPUT(covars.value());
    } else {
        assert(quats.has_value() && scales.has_value());
        CHECK_INPUT(quats.value());
        CHECK_INPUT(scales.value());
    }
    CHECK_INPUT(viewmats);
    CHECK_INPUT(Ks);

    uint32_t N = means.size(0);    // number of gaussians
    uint32_t C = viewmats.size(0); // number of cameras
    at::cuda::CUDAStream stream = at::cuda::getCurrentCUDAStream();

    torch::Tensor radii = torch::empty({C, N}, means.options().dtype(torch::kInt32));
    torch::Tensor means2d = torch::empty({C, N, 2}, means.options());
    torch::Tensor depths = torch::empty({C, N}, means.options());
    torch::Tensor normals = torch::empty({C, N, 3}, means.options());
    torch::Tensor conics = torch::empty({C, N, 3}, means.options());
    torch::Tensor compensations;
    if (calc_compensations) {
        // we dont want NaN to appear in this tensor, so we zero intialize it
        compensations = torch::zeros({C, N}, means.options());
    }
    if (C && N) {
<<<<<<< HEAD
        fully_fused_projection_fwd_kernel<float><<<(C * N + N_THREADS - 1) / N_THREADS, N_THREADS, 0, stream>>>(
            C, N, means.data_ptr<float>(),
            covars.has_value() ? covars.value().data_ptr<float>() : nullptr,
            quats.has_value() ? quats.value().data_ptr<float>() : nullptr,
            scales.has_value() ? scales.value().data_ptr<float>() : nullptr,
            viewmats.data_ptr<float>(), Ks.data_ptr<float>(), image_width, image_height,
            eps2d, near_plane, far_plane, radius_clip, radii.data_ptr<int32_t>(),
            means2d.data_ptr<float>(), depths.data_ptr<float>(), normals.data_ptr<float>(),
            conics.data_ptr<float>(),
            calc_compensations ? compensations.data_ptr<float>() : nullptr);
=======
        fully_fused_projection_fwd_kernel<float>
            <<<(C * N + N_THREADS - 1) / N_THREADS, N_THREADS, 0, stream>>>(
                C, N, means.data_ptr<float>(),
                covars.has_value() ? covars.value().data_ptr<float>() : nullptr,
                quats.has_value() ? quats.value().data_ptr<float>() : nullptr,
                scales.has_value() ? scales.value().data_ptr<float>() : nullptr,
                viewmats.data_ptr<float>(), Ks.data_ptr<float>(), image_width,
                image_height, eps2d, near_plane, far_plane, radius_clip,
                radii.data_ptr<int32_t>(), means2d.data_ptr<float>(),
                depths.data_ptr<float>(), conics.data_ptr<float>(),
                calc_compensations ? compensations.data_ptr<float>() : nullptr);
>>>>>>> 7562a399
    }
    return std::make_tuple(radii, means2d, depths, normals, conics, compensations);
}<|MERGE_RESOLUTION|>--- conflicted
+++ resolved
@@ -75,15 +75,11 @@
         // compute from quaternions and scales
         quats += gid * 4;
         scales += gid * 3;
-<<<<<<< HEAD
-        quat_scale_to_covar_preci<T>(glm::make_vec4(quats), glm::make_vec3(scales), &covar, nullptr);
+        quat_scale_to_covar_preci<T>(glm::make_vec4(quats), glm::make_vec3(scales),
+                                     &covar, nullptr);
 
         mat3<T> rotmat = quat_to_rotmat<T>(glm::make_vec4(quats));
         normal = rotmat[2];
-=======
-        quat_scale_to_covar_preci<T>(glm::make_vec4(quats), glm::make_vec3(scales),
-                                     &covar, nullptr);
->>>>>>> 7562a399
     }
     mat3<T> covar_c;
     covar_world_to_cam(R, covar, covar_c);
@@ -140,12 +136,8 @@
     }
 }
 
-<<<<<<< HEAD
 
 std::tuple<torch::Tensor, torch::Tensor, torch::Tensor, torch::Tensor, torch::Tensor, torch::Tensor>
-=======
-std::tuple<torch::Tensor, torch::Tensor, torch::Tensor, torch::Tensor, torch::Tensor>
->>>>>>> 7562a399
 fully_fused_projection_fwd_tensor(
     const torch::Tensor &means,                // [N, 3]
     const at::optional<torch::Tensor> &covars, // [N, 6] optional
@@ -183,18 +175,6 @@
         compensations = torch::zeros({C, N}, means.options());
     }
     if (C && N) {
-<<<<<<< HEAD
-        fully_fused_projection_fwd_kernel<float><<<(C * N + N_THREADS - 1) / N_THREADS, N_THREADS, 0, stream>>>(
-            C, N, means.data_ptr<float>(),
-            covars.has_value() ? covars.value().data_ptr<float>() : nullptr,
-            quats.has_value() ? quats.value().data_ptr<float>() : nullptr,
-            scales.has_value() ? scales.value().data_ptr<float>() : nullptr,
-            viewmats.data_ptr<float>(), Ks.data_ptr<float>(), image_width, image_height,
-            eps2d, near_plane, far_plane, radius_clip, radii.data_ptr<int32_t>(),
-            means2d.data_ptr<float>(), depths.data_ptr<float>(), normals.data_ptr<float>(),
-            conics.data_ptr<float>(),
-            calc_compensations ? compensations.data_ptr<float>() : nullptr);
-=======
         fully_fused_projection_fwd_kernel<float>
             <<<(C * N + N_THREADS - 1) / N_THREADS, N_THREADS, 0, stream>>>(
                 C, N, means.data_ptr<float>(),
@@ -204,9 +184,8 @@
                 viewmats.data_ptr<float>(), Ks.data_ptr<float>(), image_width,
                 image_height, eps2d, near_plane, far_plane, radius_clip,
                 radii.data_ptr<int32_t>(), means2d.data_ptr<float>(),
-                depths.data_ptr<float>(), conics.data_ptr<float>(),
+                depths.data_ptr<float>(), normals.data_ptr<float>(), conics.data_ptr<float>(),
                 calc_compensations ? compensations.data_ptr<float>() : nullptr);
->>>>>>> 7562a399
     }
     return std::make_tuple(radii, means2d, depths, normals, conics, compensations);
 }