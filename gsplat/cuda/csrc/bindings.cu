--- conflicted
+++ resolved
@@ -138,11 +138,7 @@
     const float cy,
     const unsigned img_height,
     const unsigned img_width,
-<<<<<<< HEAD
-    const unsigned block_size,
-=======
     const unsigned block_width,
->>>>>>> 10bc1d0c
     const float clip_thresh
 ) {
     dim3 img_size_dim3;
@@ -150,13 +146,8 @@
     img_size_dim3.y = img_height;
 
     dim3 tile_bounds_dim3;
-<<<<<<< HEAD
-    tile_bounds_dim3.x = int((img_width + block_size - 1) / block_size);
-    tile_bounds_dim3.y = int((img_height + block_size - 1) / block_size);;
-=======
     tile_bounds_dim3.x = int((img_width + block_width - 1) / block_width);
     tile_bounds_dim3.y = int((img_height + block_width - 1) / block_width);
->>>>>>> 10bc1d0c
     tile_bounds_dim3.z = 1;
 
     float4 intrins = {fx, fy, cx, cy};
@@ -190,11 +181,7 @@
         intrins,
         img_size_dim3,
         tile_bounds_dim3,
-<<<<<<< HEAD
-        block_size,
-=======
         block_width,
->>>>>>> 10bc1d0c
         clip_thresh,
         // Outputs.
         cov3d_d.contiguous().data_ptr<float>(),
@@ -295,11 +282,7 @@
     const torch::Tensor &radii,
     const torch::Tensor &cum_tiles_hit,
     const std::tuple<int, int, int> tile_bounds,
-<<<<<<< HEAD
-    const unsigned block_size
-=======
     const unsigned block_width
->>>>>>> 10bc1d0c
 ) {
     CHECK_INPUT(xys);
     CHECK_INPUT(depths);
@@ -325,11 +308,7 @@
         radii.contiguous().data_ptr<int32_t>(),
         cum_tiles_hit.contiguous().data_ptr<int32_t>(),
         tile_bounds_dim3,
-<<<<<<< HEAD
-        block_size,
-=======
         block_width,
->>>>>>> 10bc1d0c
         // Outputs.
         isect_ids_unsorted.contiguous().data_ptr<int64_t>(),
         gaussian_ids_unsorted.contiguous().data_ptr<int32_t>()
@@ -512,11 +491,7 @@
     nd_rasterize_backward_tensor(
         const unsigned img_height,
         const unsigned img_width,
-<<<<<<< HEAD
-        const unsigned block_size,
-=======
         const unsigned block_width,
->>>>>>> 10bc1d0c
         const torch::Tensor &gaussians_ids_sorted,
         const torch::Tensor &tile_bins,
         const torch::Tensor &xys,
@@ -543,19 +518,11 @@
 
     const int num_points = xys.size(0);
     const dim3 tile_bounds = {
-<<<<<<< HEAD
-        (img_width + block_size - 1) / block_size,
-        (img_height + block_size - 1) / block_size,
-        1
-    };
-    const dim3 block(block_size, block_size, 1);
-=======
         (img_width + block_width - 1) / block_width,
         (img_height + block_width - 1) / block_width,
         1
     };
     const dim3 block(block_width, block_width, 1);
->>>>>>> 10bc1d0c
     const dim3 img_size = {img_width, img_height, 1};
     const int channels = colors.size(1);
 
@@ -607,11 +574,7 @@
     rasterize_backward_tensor(
         const unsigned img_height,
         const unsigned img_width,
-<<<<<<< HEAD
-        const unsigned block_size,
-=======
         const unsigned block_width,
->>>>>>> 10bc1d0c
         const torch::Tensor &gaussians_ids_sorted,
         const torch::Tensor &tile_bins,
         const torch::Tensor &xys,
@@ -638,19 +601,11 @@
 
     const int num_points = xys.size(0);
     const dim3 tile_bounds = {
-<<<<<<< HEAD
-        (img_width + block_size - 1) / block_size,
-        (img_height + block_size - 1) / block_size,
-        1
-    };
-    const dim3 block(block_size, block_size, 1);
-=======
         (img_width + block_width - 1) / block_width,
         (img_height + block_width - 1) / block_width,
         1
     };
     const dim3 block(block_width, block_width, 1);
->>>>>>> 10bc1d0c
     const dim3 img_size = {img_width, img_height, 1};
     const int channels = colors.size(1);
 
