--- conflicted
+++ resolved
@@ -42,18 +42,10 @@
     int64_t *__restrict__ camera_ids,   // [nnz]
     int64_t *__restrict__ gaussian_ids, // [nnz]
     int32_t *__restrict__ radii,        // [nnz]
-<<<<<<< HEAD
-    T *__restrict__ means2d,        // [nnz, 2]
-    T *__restrict__ depths,         // [nnz]
-    T *__restrict__ normals,        // [nnz, 3]
-    T *__restrict__ conics,         // [nnz, 3]
-    T *__restrict__ compensations   // [nnz] optional
-=======
     T *__restrict__ means2d,            // [nnz, 2]
     T *__restrict__ depths,             // [nnz]
     T *__restrict__ conics,             // [nnz, 3]
     T *__restrict__ compensations       // [nnz] optional
->>>>>>> 4efec831
 ) {
     int32_t blocks_per_row = gridDim.x;
 
@@ -122,16 +114,10 @@
             // if not then compute it from quaternions and scales
             quats += col_idx * 4;
             scales += col_idx * 3;
-<<<<<<< HEAD
             quat_scale_to_covar_preci<T>(glm::make_vec4(quats), glm::make_vec3(scales), &covar, nullptr);
 
             mat3<T> rotmat = quat_to_rotmat<T>(glm::make_vec4(quats));
             normal = rotmat[2];
-=======
-            quat_scale_to_covar_preci<T>(
-                glm::make_vec4(quats), glm::make_vec3(scales), &covar, nullptr
-            );
->>>>>>> 4efec831
         }
         mat3<T> covar_c;
         covar_world_to_cam(R, covar, covar_c);
@@ -252,10 +238,6 @@
     }
 }
 
-<<<<<<< HEAD
-std::tuple<torch::Tensor, torch::Tensor, torch::Tensor, torch::Tensor, torch::Tensor,
-           torch::Tensor, torch::Tensor, torch::Tensor, torch::Tensor>
-=======
 std::tuple<
     torch::Tensor,
     torch::Tensor,
@@ -265,7 +247,6 @@
     torch::Tensor,
     torch::Tensor,
     torch::Tensor>
->>>>>>> 4efec831
 fully_fused_projection_packed_fwd_tensor(
     const torch::Tensor &means,                // [N, 3]
     const at::optional<torch::Tensor> &covars, // [N, 6]
@@ -312,17 +293,6 @@
     torch::Tensor block_accum;
     if (C && N) {
         torch::Tensor block_cnts = torch::empty({nrows * blocks_per_row}, opt);
-<<<<<<< HEAD
-        fully_fused_projection_packed_fwd_kernel<float><<<blocks, threads, 0, stream>>>(
-            C, N, means.data_ptr<float>(),
-            covars.has_value() ? covars.value().data_ptr<float>() : nullptr,
-            quats.has_value() ? quats.value().data_ptr<float>() : nullptr,
-            scales.has_value() ? scales.value().data_ptr<float>() : nullptr,
-            viewmats.data_ptr<float>(), Ks.data_ptr<float>(), image_width, image_height,
-            eps2d, near_plane, far_plane, radius_clip, nullptr,
-            block_cnts.data_ptr<int32_t>(), nullptr, nullptr, nullptr, nullptr, nullptr,
-            nullptr, nullptr, nullptr, nullptr);
-=======
         fully_fused_projection_packed_fwd_kernel<float>
             <<<blocks, threads, 0, stream>>>(
                 C,
@@ -351,7 +321,6 @@
                 nullptr,
                 nullptr
             );
->>>>>>> 4efec831
         block_accum = torch::cumsum(block_cnts, 0, torch::kInt32);
         nnz = block_accum[-1].item<int32_t>();
     } else {
@@ -375,20 +344,6 @@
     }
 
     if (nnz) {
-<<<<<<< HEAD
-        fully_fused_projection_packed_fwd_kernel<float><<<blocks, threads, 0, stream>>>(
-            C, N, means.data_ptr<float>(),
-            covars.has_value() ? covars.value().data_ptr<float>() : nullptr,
-            quats.has_value() ? quats.value().data_ptr<float>() : nullptr,
-            scales.has_value() ? scales.value().data_ptr<float>() : nullptr,
-            viewmats.data_ptr<float>(), Ks.data_ptr<float>(), image_width, image_height,
-            eps2d, near_plane, far_plane, radius_clip, block_accum.data_ptr<int32_t>(),
-            nullptr, indptr.data_ptr<int32_t>(), camera_ids.data_ptr<int64_t>(),
-            gaussian_ids.data_ptr<int64_t>(), radii.data_ptr<int32_t>(),
-            means2d.data_ptr<float>(), depths.data_ptr<float>(),
-            normals.data_ptr<float>(), conics.data_ptr<float>(),
-            calc_compensations ? compensations.data_ptr<float>() : nullptr);
-=======
         fully_fused_projection_packed_fwd_kernel<float>
             <<<blocks, threads, 0, stream>>>(
                 C,
@@ -417,16 +372,10 @@
                 conics.data_ptr<float>(),
                 calc_compensations ? compensations.data_ptr<float>() : nullptr
             );
->>>>>>> 4efec831
     } else {
         indptr.fill_(0);
     }
 
-<<<<<<< HEAD
-    return std::make_tuple(indptr, camera_ids, gaussian_ids, radii, means2d, depths,
-                           normals, conics, compensations);
-}
-=======
     return std::make_tuple(
         indptr,
         camera_ids,
@@ -439,5 +388,4 @@
     );
 }
 
-} // namespace gsplat
->>>>>>> 4efec831
+} // namespace gsplat