--- conflicted
+++ resolved
@@ -59,11 +59,7 @@
     )  # [C, N, 2]
 
     depths = means_c[..., 2]  # [C, N]
-<<<<<<< HEAD
-    radius = torch.ceil(3.0 * extents)  # (C, N, 2)
-=======
     radius = torch.ceil(3.33 * extents)  # (C, N, 2)
->>>>>>> 9e8baa79
 
     valid = valid.squeeze(-1) & (depths > near_plane) & (depths < far_plane)
     radius[~valid] = 0.0
