--- conflicted
+++ resolved
@@ -198,13 +198,8 @@
     packed: bool = False,
     sparse_grad: bool = False,
     calc_compensations: bool = False,
-<<<<<<< HEAD
-    ortho: bool = False,
-) -> Tuple[Tensor, Tensor, Tensor, Tensor, Tensor, Tensor]:
-=======
     camera_model: Literal["pinhole", "ortho", "fisheye"] = "pinhole",
 ) -> Tuple[Tensor, Tensor, Tensor, Tensor, Tensor]:
->>>>>>> 05829ef9
     """Projects Gaussians to 2D.
 
     This function fuse the process of computing covariances
@@ -778,17 +773,12 @@
         far_plane: float,
         radius_clip: float,
         calc_compensations: bool,
-<<<<<<< HEAD
-        ortho: bool,
-    ) -> Tuple[Tensor, Tensor, Tensor, Tensor, Tensor, Tensor]:
-=======
         camera_model: Literal["pinhole", "ortho", "fisheye"] = "pinhole",
     ) -> Tuple[Tensor, Tensor, Tensor, Tensor, Tensor]:
         camera_model_type = _make_lazy_cuda_obj(
             f"CameraModelType.{camera_model.upper()}"
         )
 
->>>>>>> 05829ef9
         # "covars" and {"quats", "scales"} are mutually exclusive
         radii, means2d, depths, normals, conics, compensations = _make_lazy_cuda_func(
             "fully_fused_projection_fwd"
