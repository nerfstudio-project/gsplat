"""Python bindings for custom Cuda functions"""

from typing import Optional

import torch
from jaxtyping import Float, Int
from torch import Tensor
from torch.autograd import Function

import gsplat.cuda as _C
from .utils import bin_and_sort_gaussians, compute_cumulative_intersects


def rasterize_gaussians(
    xys: Float[Tensor, "*batch 2"],
    depths: Float[Tensor, "*batch 1"],
    radii: Float[Tensor, "*batch 1"],
    conics: Float[Tensor, "*batch 3"],
    num_tiles_hit: Int[Tensor, "*batch 1"],
    colors: Float[Tensor, "*batch channels"],
    opacity: Float[Tensor, "*batch 1"],
    img_height: int,
    img_width: int,
    background: Optional[Float[Tensor, "channels"]] = None,
) -> Tensor:
    """Rasterizes 2D gaussians by sorting and binning gaussian intersections for each tile and returns an N-dimensional output using alpha-compositing.

    Note:
        This function is differentiable w.r.t the xys, conics, colors, and opacity inputs.

    Args:
        xys (Tensor): xy coords of 2D gaussians.
        depths (Tensor): depths of 2D gaussians.
        radii (Tensor): radii of 2D gaussians
        conics (Tensor): conics (inverse of covariance) of 2D gaussians in upper triangular format
        num_tiles_hit (Tensor): number of tiles hit per gaussian
        colors (Tensor): N-dimensional features associated with the gaussians.
        opacity (Tensor): opacity associated with the gaussians.
        img_height (int): height of the rendered image.
        img_width (int): width of the rendered image.
        background (Tensor): background color

    Returns:
        A Tensor:

<<<<<<< HEAD
        - **out_img** (Tensor): 3-channel RGB rendered output image.
        - **out_alpha** (Tensor): Alpha channel of the rendered output image.
=======
        - **out_img** (Tensor): N-dimensional rendered output image.
>>>>>>> e8696bd7
    """
    if colors.dtype == torch.uint8:
        # make sure colors are float [0,1]
        colors = colors.float() / 255

    if background is not None:
        assert (
            background.shape[0] == colors.shape[-1]
        ), f"incorrect shape of background color tensor, expected shape {colors.shape[-1]}"
    else:
        background = torch.ones(
            colors.shape[-1], dtype=torch.float32, device=colors.device
        )

    if xys.ndimension() != 2 or xys.size(1) != 2:
        raise ValueError("xys must have dimensions (N, 2)")

    if colors.ndimension() != 2:
        raise ValueError("colors must have dimensions (N, D)")

    return _RasterizeGaussians.apply(
        xys.contiguous(),
        depths.contiguous(),
        radii.contiguous(),
        conics.contiguous(),
        num_tiles_hit.contiguous(),
        colors.contiguous(),
        opacity.contiguous(),
        img_height,
        img_width,
        background.contiguous(),
    )


class _RasterizeGaussians(Function):
    """Rasterizes 2D gaussians"""

    @staticmethod
    def forward(
        ctx,
        xys: Float[Tensor, "*batch 2"],
        depths: Float[Tensor, "*batch 1"],
        radii: Float[Tensor, "*batch 1"],
        conics: Float[Tensor, "*batch 3"],
        num_tiles_hit: Int[Tensor, "*batch 1"],
        colors: Float[Tensor, "*batch channels"],
        opacity: Float[Tensor, "*batch 1"],
        img_height: int,
        img_width: int,
        background: Optional[Float[Tensor, "channels"]] = None,
    ) -> Tensor:
        num_points = xys.size(0)
        BLOCK_X, BLOCK_Y = 16, 16
        tile_bounds = (
            (img_width + BLOCK_X - 1) // BLOCK_X,
            (img_height + BLOCK_Y - 1) // BLOCK_Y,
            1,
        )
        block = (BLOCK_X, BLOCK_Y, 1)
        img_size = (img_width, img_height, 1)

        num_intersects, cum_tiles_hit = compute_cumulative_intersects(num_tiles_hit)

        (
            isect_ids_unsorted,
            gaussian_ids_unsorted,
            isect_ids_sorted,
            gaussian_ids_sorted,
            tile_bins,
        ) = bin_and_sort_gaussians(
            num_points, num_intersects, xys, depths, radii, cum_tiles_hit, tile_bounds
        )

        if colors.shape[-1] == 3:
            rasterize_fn = _C.rasterize_forward
        else:
            rasterize_fn = _C.nd_rasterize_forward
        out_img, final_Ts, final_idx = rasterize_fn(
            tile_bounds,
            block,
            img_size,
            gaussian_ids_sorted,
            tile_bins,
            xys,
            conics,
            colors,
            opacity,
            background,
        )

        ctx.img_width = img_width
        ctx.img_height = img_height
        ctx.save_for_backward(
            gaussian_ids_sorted,
            tile_bins,
            xys,
            conics,
            colors,
            opacity,
            background,
            final_Ts,
            final_idx,
        )
        out_alpha = 1 - final_Ts

        return out_img, out_alpha

    @staticmethod
    def backward(ctx, v_out_img, v_out_alpha=None):
        img_height = ctx.img_height
        img_width = ctx.img_width

        if v_out_alpha is None:
            v_out_alpha = torch.zeros_like(v_out_img[..., 0])

        (
            gaussian_ids_sorted,
            tile_bins,
            xys,
            conics,
            colors,
            opacity,
            background,
            final_Ts,
            final_idx,
        ) = ctx.saved_tensors

        if colors.shape[-1] == 3:
            rasterize_fn = _C.rasterize_backward
        else:
            rasterize_fn = _C.nd_rasterize_backward
        v_xy, v_conic, v_colors, v_opacity = rasterize_fn(
            img_height,
            img_width,
            gaussian_ids_sorted,
            tile_bins,
<<<<<<< HEAD
            xys.contiguous(),
            conics.contiguous(),
            colors.contiguous(),
            opacity.contiguous(),
            background.contiguous(),
            final_Ts.contiguous(),
            final_idx.contiguous(),
            v_out_img.contiguous(),
            v_out_alpha.contiguous(),
=======
            xys,
            conics,
            colors,
            opacity,
            background,
            final_Ts,
            final_idx,
            v_out_img,
>>>>>>> e8696bd7
        )

        return (
            v_xy,  # xys
            None,  # depths
            None,  # radii
            v_conic,  # conics
            None,  # num_tiles_hit
            v_colors,  # colors
            v_opacity,  # opacity
            None,  # img_height
            None,  # img_width
            None,  # background
        )<|MERGE_RESOLUTION|>--- conflicted
+++ resolved
@@ -43,12 +43,7 @@
     Returns:
         A Tensor:
 
-<<<<<<< HEAD
-        - **out_img** (Tensor): 3-channel RGB rendered output image.
-        - **out_alpha** (Tensor): Alpha channel of the rendered output image.
-=======
         - **out_img** (Tensor): N-dimensional rendered output image.
->>>>>>> e8696bd7
     """
     if colors.dtype == torch.uint8:
         # make sure colors are float [0,1]
@@ -185,17 +180,6 @@
             img_width,
             gaussian_ids_sorted,
             tile_bins,
-<<<<<<< HEAD
-            xys.contiguous(),
-            conics.contiguous(),
-            colors.contiguous(),
-            opacity.contiguous(),
-            background.contiguous(),
-            final_Ts.contiguous(),
-            final_idx.contiguous(),
-            v_out_img.contiguous(),
-            v_out_alpha.contiguous(),
-=======
             xys,
             conics,
             colors,
@@ -204,7 +188,7 @@
             final_Ts,
             final_idx,
             v_out_img,
->>>>>>> e8696bd7
+            v_out_alpha,
         )
 
         return (
