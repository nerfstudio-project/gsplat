"""Python bindings for custom Cuda functions"""

from typing import Optional

import torch
from jaxtyping import Float, Int
from torch import Tensor
from torch.autograd import Function

import gsplat.cuda as _C
from .utils import bin_and_sort_gaussians, compute_cumulative_intersects


def rasterize_gaussians(
    xys: Float[Tensor, "*batch 2"],
    depths: Float[Tensor, "*batch 1"],
    radii: Float[Tensor, "*batch 1"],
    conics: Float[Tensor, "*batch 3"],
    num_tiles_hit: Int[Tensor, "*batch 1"],
    colors: Float[Tensor, "*batch channels"],
    opacity: Float[Tensor, "*batch 1"],
    img_height: int,
    img_width: int,
    block_width: int,
    background: Optional[Float[Tensor, "channels"]] = None,
    return_alpha: Optional[bool] = False,
    return_depth: Optional[bool] = False,
) -> Tensor:
    """Rasterizes 2D gaussians by sorting and binning gaussian intersections for each tile and returns an N-dimensional output using alpha-compositing.

    Note:
        This function is differentiable w.r.t the xys, conics, colors, and opacity inputs.

    Args:
        xys (Tensor): xy coords of 2D gaussians.
        depths (Tensor): depths of 2D gaussians.
        radii (Tensor): radii of 2D gaussians
        conics (Tensor): conics (inverse of covariance) of 2D gaussians in upper triangular format
        num_tiles_hit (Tensor): number of tiles hit per gaussian
        colors (Tensor): N-dimensional features associated with the gaussians.
        opacity (Tensor): opacity associated with the gaussians.
        img_height (int): height of the rendered image.
        img_width (int): width of the rendered image.
        block_width (int): MUST match whatever block width was used in the project_gaussians call. integer number of pixels between 2 and 16 inclusive
        background (Tensor): background color
        return_alpha (bool): whether to return alpha channel
        return_depth (bool): wheter to return depth image

    Returns:
        A Tensor:

        - **out_img** (Tensor): N-dimensional rendered output image.
        - **out_alpha** (Optional[Tensor]): Alpha channel of the rendered output image.
        - **out_depth** (Optional[Tensor]): Depth image.
    """
    assert block_width > 1 and block_width <= 16, "block_width must be between 2 and 16"
    if colors.dtype == torch.uint8:
        # make sure colors are float [0,1]
        colors = colors.float() / 255

    if background is not None:
        assert (
            background.shape[0] == colors.shape[-1]
        ), f"incorrect shape of background color tensor, expected shape {colors.shape[-1]}"
    else:
        background = torch.ones(
            colors.shape[-1], dtype=torch.float32, device=colors.device
        )

    if xys.ndimension() != 2 or xys.size(1) != 2:
        raise ValueError("xys must have dimensions (N, 2)")

    if colors.ndimension() != 2:
        raise ValueError("colors must have dimensions (N, D)")

    return _RasterizeGaussians.apply(
        xys.contiguous(),
        depths.contiguous(),
        radii.contiguous(),
        conics.contiguous(),
        num_tiles_hit.contiguous(),
        colors.contiguous(),
        opacity.contiguous(),
        img_height,
        img_width,
        block_width,
        background.contiguous(),
        return_alpha,
        return_depth,
    )


class _RasterizeGaussians(Function):
    """Rasterizes 2D gaussians"""

    @staticmethod
    def forward(
        ctx,
        xys: Float[Tensor, "*batch 2"],
        depths: Float[Tensor, "*batch 1"],
        radii: Float[Tensor, "*batch 1"],
        conics: Float[Tensor, "*batch 3"],
        num_tiles_hit: Int[Tensor, "*batch 1"],
        colors: Float[Tensor, "*batch channels"],
        opacity: Float[Tensor, "*batch 1"],
        img_height: int,
        img_width: int,
        block_width: int,
        background: Optional[Float[Tensor, "channels"]] = None,
        return_alpha: Optional[bool] = False,
        return_depth: Optional[bool] = False,
    ) -> Tensor:
        num_points = xys.size(0)
        tile_bounds = (
            (img_width + block_width - 1) // block_width,
            (img_height + block_width - 1) // block_width,
            1,
        )
        block = (block_width, block_width, 1)
        img_size = (img_width, img_height, 1)

        num_intersects, cum_tiles_hit = compute_cumulative_intersects(num_tiles_hit)

        if num_intersects < 1:
            out_img = (
                torch.ones(img_height, img_width, colors.shape[-1], device=xys.device)
                * background
            )
            gaussian_ids_sorted = torch.zeros(0, 1, device=xys.device)
            tile_bins = torch.zeros(0, 2, device=xys.device)
            final_Ts = torch.zeros(img_height, img_width, device=xys.device)
            final_idx = torch.zeros(img_height, img_width, device=xys.device)
        else:
            (
                isect_ids_unsorted,
                gaussian_ids_unsorted,
                isect_ids_sorted,
                gaussian_ids_sorted,
                tile_bins,
            ) = bin_and_sort_gaussians(
                num_points,
                num_intersects,
                xys,
                depths,
                radii,
                cum_tiles_hit,
                tile_bounds,
                block_width,
            )
            if colors.shape[-1] == 3:
                if return_depth:
                    rasterize_fn = _C.rasterize_forward_depth
                else:
                    rasterize_fn = _C.rasterize_forward
            else:
                rasterize_fn = _C.nd_rasterize_forward

            if not return_depth:
                out_img, final_Ts, final_idx = rasterize_fn(
                    tile_bounds,
                    block,
                    img_size,
                    gaussian_ids_sorted,
                    tile_bins,
                    xys,
                    conics,
                    colors,
                    opacity,
                    background,
                )
            else:
                out_img, out_depth, final_Ts, final_idx = rasterize_fn(
                    tile_bounds,
                    block,
                    img_size,
                    gaussian_ids_sorted,
                    tile_bins,
                    xys,
                    depths,
                    conics,
                    colors,
                    opacity,
                    background,
                )

        ctx.img_width = img_width
        ctx.img_height = img_height
        ctx.num_intersects = num_intersects
        if not return_depth:
            ctx.save_for_backward(
                gaussian_ids_sorted,
                tile_bins,
                xys,
                conics,
                colors,
                opacity,
                background,
                final_Ts,
                final_idx,
            )
        else:
            ctx.save_for_backward(
                gaussian_ids_sorted,
                tile_bins,
                xys,
                depths,
                conics,
                colors,
                opacity,
                background,
                final_Ts,
                final_idx,
            )
<<<<<<< HEAD
=======

        ctx.img_width = img_width
        ctx.img_height = img_height
        ctx.num_intersects = num_intersects
        ctx.block_width = block_width
        ctx.save_for_backward(
            gaussian_ids_sorted,
            tile_bins,
            xys,
            conics,
            colors,
            opacity,
            background,
            final_Ts,
            final_idx,
        )
>>>>>>> fecca4f0

        if return_alpha:
            out_alpha = 1 - final_Ts
            if not return_depth:
                return out_img, out_alpha
            else:
                return out_img, out_alpha, out_depth
        elif not return_depth:
            return out_img
        else:
            return out_img, None, out_depth

    @staticmethod
    def backward(ctx, v_out_img, v_out_alpha=None, v_out_depth=None):
        img_height = ctx.img_height
        img_width = ctx.img_width
        num_intersects = ctx.num_intersects

        if v_out_alpha is None:
            v_out_alpha = torch.zeros_like(v_out_img[..., 0])

        if v_out_depth is None:
            v_depth = None
            (
                gaussian_ids_sorted,
                tile_bins,
                xys,
                conics,
                colors,
                opacity,
                background,
                final_Ts,
                final_idx,
            ) = ctx.saved_tensors
            if num_intersects < 1:
                v_xy = torch.zeros_like(xys)
                v_conic = torch.zeros_like(conics)
                v_colors = torch.zeros_like(colors)
                v_opacity = torch.zeros_like(opacity)
            else:
<<<<<<< HEAD
                if colors.shape[-1] == 3:
                    rasterize_fn = _C.rasterize_backward
                else:
                    rasterize_fn = _C.nd_rasterize_backward
                v_xy, v_conic, v_colors, v_opacity = rasterize_fn(
                    img_height,
                    img_width,
                    gaussian_ids_sorted,
                    tile_bins,
                    xys,
                    conics,
                    colors,
                    opacity,
                    background,
                    final_Ts,
                    final_idx,
                    v_out_img,
                    v_out_alpha,
                )
        else:
            (
=======
                rasterize_fn = _C.nd_rasterize_backward
            v_xy, v_conic, v_colors, v_opacity = rasterize_fn(
                img_height,
                img_width,
                ctx.block_width,
>>>>>>> fecca4f0
                gaussian_ids_sorted,
                tile_bins,
                xys,
                depths,
                conics,
                colors,
                opacity,
                background,
                final_Ts,
                final_idx,
            ) = ctx.saved_tensors
            if num_intersects < 1:
                v_xy = torch.zeros_like(xys)
                v_conic = torch.zeros_like(conics)
                v_colors = torch.zeros_like(colors)
                v_opacity = torch.zeros_like(opacity)
                v_depth = torch.zeros_like(depths)
            else:
                (
                    v_xy,
                    v_conic,
                    v_colors,
                    v_depth,
                    v_opacity,
                ) = _C.rasterize_backward_depth(
                    img_height,
                    img_width,
                    gaussian_ids_sorted.contiguous(),
                    tile_bins,
                    xys.contiguous(),
                    depths.contiguous(),
                    conics.contiguous(),
                    colors.contiguous(),
                    opacity.contiguous(),
                    background.contiguous(),
                    final_Ts.contiguous(),
                    final_idx.contiguous(),
                    v_out_img.contiguous(),
                    v_out_depth.contiguous(),
                )

        return (
            v_xy,  # xys
            v_depth,  # depths
            None,  # radii
            v_conic,  # conics
            None,  # num_tiles_hit
            v_colors,  # colors
            v_opacity,  # opacity
            None,  # img_height
            None,  # img_width
            None,  # block_width
            None,  # background
            None,  # return_alpha
            None,  # return_depth
        )<|MERGE_RESOLUTION|>--- conflicted
+++ resolved
@@ -186,6 +186,7 @@
         ctx.img_width = img_width
         ctx.img_height = img_height
         ctx.num_intersects = num_intersects
+        ctx.block_width = block_width
         if not return_depth:
             ctx.save_for_backward(
                 gaussian_ids_sorted,
@@ -211,25 +212,6 @@
                 final_Ts,
                 final_idx,
             )
-<<<<<<< HEAD
-=======
-
-        ctx.img_width = img_width
-        ctx.img_height = img_height
-        ctx.num_intersects = num_intersects
-        ctx.block_width = block_width
-        ctx.save_for_backward(
-            gaussian_ids_sorted,
-            tile_bins,
-            xys,
-            conics,
-            colors,
-            opacity,
-            background,
-            final_Ts,
-            final_idx,
-        )
->>>>>>> fecca4f0
 
         if return_alpha:
             out_alpha = 1 - final_Ts
@@ -270,7 +252,6 @@
                 v_colors = torch.zeros_like(colors)
                 v_opacity = torch.zeros_like(opacity)
             else:
-<<<<<<< HEAD
                 if colors.shape[-1] == 3:
                     rasterize_fn = _C.rasterize_backward
                 else:
@@ -278,6 +259,7 @@
                 v_xy, v_conic, v_colors, v_opacity = rasterize_fn(
                     img_height,
                     img_width,
+                ctx.block_width,
                     gaussian_ids_sorted,
                     tile_bins,
                     xys,
@@ -292,13 +274,6 @@
                 )
         else:
             (
-=======
-                rasterize_fn = _C.nd_rasterize_backward
-            v_xy, v_conic, v_colors, v_opacity = rasterize_fn(
-                img_height,
-                img_width,
-                ctx.block_width,
->>>>>>> fecca4f0
                 gaussian_ids_sorted,
                 tile_bins,
                 xys,
