--- conflicted
+++ resolved
@@ -54,12 +54,9 @@
     "rasterize_to_indices_in_range_2dgs",
     "accumulate_2dgs",
     "rasterization_2dgs_inria_wrapper",
-<<<<<<< HEAD
     "RollingShutterType",
     "fully_fused_projection_with_ut",
     "rasterize_to_pixels_eval3d",
-=======
     "export_splats",
->>>>>>> 24abe714
     "__version__",
 ]