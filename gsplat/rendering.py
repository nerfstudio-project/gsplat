import math
from typing import Dict, Optional, Tuple

import torch
import torch.distributed
import torch.nn.functional as F
from torch import Tensor
import torch.nn.functional as F
from typing_extensions import Literal

from .cuda._wrapper import (
    fully_fused_projection,
    fully_fused_projection_2dgs,
    isect_offset_encode,
    isect_tiles,
    rasterize_to_pixels,
    rasterize_to_pixels_2dgs,
    spherical_harmonics,
)
from .distributed import (
    all_gather_int32,
    all_gather_tensor_list,
    all_to_all_int32,
    all_to_all_tensor_list,
)
from .utils import depth_to_normal, get_projection_matrix


def rasterization(
    means: Tensor,  # [N, 3]
    quats: Tensor,  # [N, 4]
    scales: Tensor,  # [N, 3]
    opacities: Tensor,  # [N]
    colors: Tensor,  # [(C,) N, D] or [(C,) N, K, 3]
    viewmats: Tensor,  # [C, 4, 4]
    Ks: Tensor,  # [C, 3, 3]
    width: int,
    height: int,
    near_plane: float = 0.01,
    far_plane: float = 1e10,
    radius_clip: float = 0.0,
    eps2d: float = 0.3,
    sh_degree: Optional[int] = None,
    packed: bool = True,
    tile_size: int = 16,
    backgrounds: Optional[Tensor] = None,
    render_mode: Literal["RGB", "D", "ED", "RGB+D", "RGB+ED", "RGB+ED+N"] = "RGB",
    sparse_grad: bool = False,
    absgrad: bool = False,
    rasterize_mode: Literal["classic", "antialiased"] = "classic",
    channel_chunk: int = 32,
    distributed: bool = False,
    ortho: bool = False,
    covars: Optional[Tensor] = None,
) -> Tuple[Tensor, Tensor, Dict]:
    """Rasterize a set of 3D Gaussians (N) to a batch of image planes (C).

    This function provides a handful features for 3D Gaussian rasterization, which
    we detail in the following notes. A complete profiling of the these features
    can be found in the :ref:`profiling` page.

    .. note::
        **Multi-GPU Distributed Rasterization**: This function can be used in a multi-GPU
        distributed scenario by setting `distributed` to True. When `distributed` is True,
        a subset of total Gaussians could be passed into this function in each rank, and
        the function will collaboratively render a set of images using Gaussians from all ranks. Note
        to achieve balanced computation, it is recommended (not enforced) to have similar number of
        Gaussians in each rank. But we do enforce that the number of cameras to be rendered
        in each rank is the same. The function will return the rendered images
        corresponds to the input cameras in each rank, and allows for gradients to flow back to the
        Gaussians living in other ranks. For the details, please refer to the paper
        `On Scaling Up 3D Gaussian Splatting Training <https://arxiv.org/abs/2406.18533>`_.

    .. note::
        **Batch Rasterization**: This function allows for rasterizing a set of 3D Gaussians
        to a batch of images in one go, by simplly providing the batched `viewmats` and `Ks`.

    .. note::
        **Support N-D Features**: If `sh_degree` is None,
        the `colors` is expected to be with shape [N, D] or [C, N, D], in which D is the channel of
        the features to be rendered. The computation is slow when D > 32 at the moment.
        If `sh_degree` is set, the `colors` is expected to be the SH coefficients with
        shape [N, K, 3] or [C, N, K, 3], where K is the number of SH bases. In this case, it is expected
        that :math:`(\\textit{sh_degree} + 1) ^ 2 \\leq K`, where `sh_degree` controls the
        activated bases in the SH coefficients.

    .. note::
        **Depth Rendering**: This function supports colors or/and depths via `render_mode`.
        The supported modes are "RGB", "D", "ED", "RGB+D", and "RGB+ED". "RGB" renders the
        colored image that respects the `colors` argument. "D" renders the accumulated z-depth
        :math:`\\sum_i w_i z_i`. "ED" renders the expected z-depth
        :math:`\\frac{\\sum_i w_i z_i}{\\sum_i w_i}`. "RGB+D" and "RGB+ED" render both
        the colored image and the depth, in which the depth is the last channel of the output.

    .. note::
        **Memory-Speed Trade-off**: The `packed` argument provides a trade-off between
        memory footprint and runtime. If `packed` is True, the intermediate results are
        packed into sparse tensors, which is more memory efficient but might be slightly
        slower. This is especially helpful when the scene is large and each camera sees only
        a small portion of the scene. If `packed` is False, the intermediate results are
        with shape [C, N, ...], which is faster but might consume more memory.

    .. note::
        **Sparse Gradients**: If `sparse_grad` is True, the gradients for {means, quats, scales}
        will be stored in a `COO sparse layout <https://pytorch.org/docs/stable/generated/torch.sparse_coo_tensor.html>`_.
        This can be helpful for saving memory
        for training when the scene is large and each iteration only activates a small portion
        of the Gaussians. Usually a sparse optimizer is required to work with sparse gradients,
        such as `torch.optim.SparseAdam <https://pytorch.org/docs/stable/generated/torch.optim.SparseAdam.html#sparseadam>`_.
        This argument is only effective when `packed` is True.

    .. note::
        **Speed-up for Large Scenes**: The `radius_clip` argument is extremely helpful for
        speeding up large scale scenes or scenes with large depth of fields. Gaussians with
        2D radius smaller or equal than this value (in pixel unit) will be skipped during rasterization.
        This will skip all the far-away Gaussians that are too small to be seen in the image.
        But be warned that if there are close-up Gaussians that are also below this threshold, they will
        also get skipped (which is rarely happened in practice). This is by default disabled by setting
        `radius_clip` to 0.0.

    .. note::
        **Antialiased Rendering**: If `rasterize_mode` is "antialiased", the function will
        apply a view-dependent compensation factor
        :math:`\\rho=\\sqrt{\\frac{Det(\\Sigma)}{Det(\\Sigma+ \\epsilon I)}}` to Gaussian
        opacities, where :math:`\\Sigma` is the projected 2D covariance matrix and :math:`\\epsilon`
        is the `eps2d`. This will make the rendered image more antialiased, as proposed in
        the paper `Mip-Splatting: Alias-free 3D Gaussian Splatting <https://arxiv.org/pdf/2311.16493>`_.

    .. note::
        **AbsGrad**: If `absgrad` is True, the absolute gradients of the projected
        2D means will be computed during the backward pass, which could be accessed by
        `meta["means2d"].absgrad`. This is an implementation of the paper
        `AbsGS: Recovering Fine Details for 3D Gaussian Splatting <https://arxiv.org/abs/2404.10484>`_,
        which is shown to be more effective for splitting Gaussians during training.

    .. warning::
        This function is currently not differentiable w.r.t. the camera intrinsics `Ks`.

    Args:
        means: The 3D centers of the Gaussians. [N, 3]
        quats: The quaternions of the Gaussians (wxyz convension). It's not required to be normalized. [N, 4]
        scales: The scales of the Gaussians. [N, 3]
        opacities: The opacities of the Gaussians. [N]
        colors: The colors of the Gaussians. [(C,) N, D] or [(C,) N, K, 3] for SH coefficients.
        viewmats: The world-to-cam transformation of the cameras. [C, 4, 4]
        Ks: The camera intrinsics. [C, 3, 3]
        width: The width of the image.
        height: The height of the image.
        near_plane: The near plane for clipping. Default is 0.01.
        far_plane: The far plane for clipping. Default is 1e10.
        radius_clip: Gaussians with 2D radius smaller or equal than this value will be
            skipped. This is extremely helpful for speeding up large scale scenes.
            Default is 0.0.
        eps2d: An epsilon added to the egienvalues of projected 2D covariance matrices.
            This will prevents the projected GS to be too small. For example eps2d=0.3
            leads to minimal 3 pixel unit. Default is 0.3.
        sh_degree: The SH degree to use, which can be smaller than the total
            number of bands. If set, the `colors` should be [(C,) N, K, 3] SH coefficients,
            else the `colors` should [(C,) N, D] post-activation color values. Default is None.
        packed: Whether to use packed mode which is more memory efficient but might or
            might not be as fast. Default is True.
        tile_size: The size of the tiles for rasterization. Default is 16.
            (Note: other values are not tested)
        backgrounds: The background colors. [C, D]. Default is None.
        render_mode: The rendering mode. Supported modes are "RGB", "D", "ED", "RGB+D",
            and "RGB+ED". "RGB" renders the colored image, "D" renders the accumulated depth, and
            "ED" renders the expected depth. Default is "RGB".
        sparse_grad: If true, the gradients for {means, quats, scales} will be stored in
            a COO sparse layout. This can be helpful for saving memory. Default is False.
        absgrad: If true, the absolute gradients of the projected 2D means
            will be computed during the backward pass, which could be accessed by
            `meta["means2d"].absgrad`. Default is False.
        rasterize_mode: The rasterization mode. Supported modes are "classic" and
            "antialiased". Default is "classic".
        channel_chunk: The number of channels to render in one go. Default is 32.
            If the required rendering channels are larger than this value, the rendering
            will be done looply in chunks.
        distributed: Whether to use distributed rendering. Default is False. If True,
            The input Gaussians are expected to be a subset of scene in each rank, and
            the function will collaboratively render the images for all ranks.
        ortho: Whether to use orthographic projection. In such case fx and fy become the scaling
            factors to convert projected coordinates into pixel space and cx, cy become offsets.
        covars: Optional covariance matrices of the Gaussians. If provided, the `quats` and
            `scales` will be ignored. [N, 3, 3], Default is None.

    Returns:
        A tuple:

        **render_colors**: The rendered colors. [C, height, width, X].
        X depends on the `render_mode` and input `colors`. If `render_mode` is "RGB",
        X is D; if `render_mode` is "D" or "ED", X is 1; if `render_mode` is "RGB+D" or
        "RGB+ED", X is D+1.

        **render_alphas**: The rendered alphas. [C, height, width, 1].

        **meta**: A dictionary of intermediate results of the rasterization.

    Examples:

    .. code-block:: python

        >>> # define Gaussians
        >>> means = torch.randn((100, 3), device=device)
        >>> quats = torch.randn((100, 4), device=device)
        >>> scales = torch.rand((100, 3), device=device) * 0.1
        >>> colors = torch.rand((100, 3), device=device)
        >>> opacities = torch.rand((100,), device=device)
        >>> # define cameras
        >>> viewmats = torch.eye(4, device=device)[None, :, :]
        >>> Ks = torch.tensor([
        >>>    [300., 0., 150.], [0., 300., 100.], [0., 0., 1.]], device=device)[None, :, :]
        >>> width, height = 300, 200
        >>> # render
        >>> colors, alphas, meta = rasterization(
        >>>    means, quats, scales, opacities, colors, viewmats, Ks, width, height
        >>> )
        >>> print (colors.shape, alphas.shape)
        torch.Size([1, 200, 300, 3]) torch.Size([1, 200, 300, 1])
        >>> print (meta.keys())
        dict_keys(['camera_ids', 'gaussian_ids', 'radii', 'means2d', 'depths', 'conics',
        'opacities', 'tile_width', 'tile_height', 'tiles_per_gauss', 'isect_ids',
        'flatten_ids', 'isect_offsets', 'width', 'height', 'tile_size'])

    """
    meta = {}

    N = means.shape[0]
    C = viewmats.shape[0]
    device = means.device
    assert means.shape == (N, 3), means.shape
    if covars is None:
        assert quats.shape == (N, 4), quats.shape
        assert scales.shape == (N, 3), scales.shape
    else:
        assert covars.shape == (N, 3, 3), covars.shape
        quats, scales = None, None
        # convert covars from 3x3 matrix to upper-triangular 6D vector
        tri_indices = ([0, 0, 0, 1, 1, 2], [0, 1, 2, 1, 2, 2])
        covars = covars[..., tri_indices[0], tri_indices[1]]
    assert opacities.shape == (N,), opacities.shape
    assert viewmats.shape == (C, 4, 4), viewmats.shape
    assert Ks.shape == (C, 3, 3), Ks.shape
    assert render_mode in ["RGB", "D", "ED", "RGB+D", "RGB+ED", "RGB+ED+N"], render_mode

    def reshape_view(C: int, world_view: torch.Tensor, N_world: list) -> torch.Tensor:
        view_list = list(
            map(
                lambda x: x.split(int(x.shape[0] / C), dim=0),
                world_view.split([C * N_i for N_i in N_world], dim=0),
            )
        )
        return torch.stack([torch.cat(l, dim=0) for l in zip(*view_list)], dim=0)

    if sh_degree is None:
        # treat colors as post-activation values, should be in shape [N, D] or [C, N, D]
        assert (colors.dim() == 2 and colors.shape[0] == N) or (
            colors.dim() == 3 and colors.shape[:2] == (C, N)
        ), colors.shape
        if distributed:
            assert (
                colors.dim() == 2
            ), "Distributed mode only supports per-Gaussian colors."
    else:
        # treat colors as SH coefficients, should be in shape [N, K, 3] or [C, N, K, 3]
        # Allowing for activating partial SH bands
        assert (
            colors.dim() == 3 and colors.shape[0] == N and colors.shape[2] == 3
        ) or (
            colors.dim() == 4 and colors.shape[:2] == (C, N) and colors.shape[3] == 3
        ), colors.shape
        assert (sh_degree + 1) ** 2 <= colors.shape[-2], colors.shape
        if distributed:
            assert (
                colors.dim() == 3
            ), "Distributed mode only supports per-Gaussian colors."

    if absgrad:
        assert not distributed, "AbsGrad is not supported in distributed mode."

    # If in distributed mode, we distribute the projection computation over Gaussians
    # and the rasterize computation over cameras. So first we gather the cameras
    # from all ranks for projection.
    if distributed:
        world_rank = torch.distributed.get_rank()
        world_size = torch.distributed.get_world_size()

        # Gather the number of Gaussians in each rank.
        N_world = all_gather_int32(world_size, N, device=device)

        # Enforce that the number of cameras is the same across all ranks.
        C_world = [C] * world_size
        viewmats, Ks = all_gather_tensor_list(world_size, [viewmats, Ks])

        # Silently change C from local #Cameras to global #Cameras.
        C = len(viewmats)

    # Project Gaussians to 2D. Directly pass in {quats, scales} is faster than precomputing covars.
    proj_results = fully_fused_projection(
        means,
        covars,
        quats,
        scales,
        viewmats,
        Ks,
        width,
        height,
        eps2d=eps2d,
        packed=packed,
        near_plane=near_plane,
        far_plane=far_plane,
        radius_clip=radius_clip,
        sparse_grad=sparse_grad,
        calc_compensations=(rasterize_mode == "antialiased"),
        ortho=ortho,
    )

    if packed:
        # The results are packed into shape [nnz, ...]. All elements are valid.
        (
            camera_ids,
            gaussian_ids,
            radii,
            means2d,
            depths,
            normals,
            conics,
            compensations,
        ) = proj_results
        opacities = opacities[gaussian_ids]  # [nnz]
    else:
        # The results are with shape [C, N, ...]. Only the elements with radii > 0 are valid.
        radii, means2d, depths, normals, conics, compensations = proj_results
        opacities = opacities.repeat(C, 1)  # [C, N]
        camera_ids, gaussian_ids = None, None

    if compensations is not None:
        opacities = opacities * compensations

    meta.update(
        {
            # global camera_ids
            "camera_ids": camera_ids,
            # local gaussian_ids
            "gaussian_ids": gaussian_ids,
            "radii": radii,
            "means2d": means2d,
            "depths": depths,
            "conics": conics,
            "opacities": opacities,
        }
    )

    # Turn colors into [C, N, D] or [nnz, D] to pass into rasterize_to_pixels()
    if sh_degree is None:
        # Colors are post-activation values, with shape [N, D] or [C, N, D]
        if packed:
            if colors.dim() == 2:
                # Turn [N, D] into [nnz, D]
                colors = colors[gaussian_ids]
            else:
                # Turn [C, N, D] into [nnz, D]
                colors = colors[camera_ids, gaussian_ids]
        else:
            if colors.dim() == 2:
                # Turn [N, D] into [C, N, D]
                colors = colors.expand(C, -1, -1)
            else:
                # colors is already [C, N, D]
                pass
    else:
        # Colors are SH coefficients, with shape [N, K, 3] or [C, N, K, 3]
        camtoworlds = torch.inverse(viewmats)  # [C, 4, 4]
        if packed:
            dirs = means[gaussian_ids, :] - camtoworlds[camera_ids, :3, 3]  # [nnz, 3]
            masks = radii > 0  # [nnz]
            if colors.dim() == 3:
                # Turn [N, K, 3] into [nnz, 3]
                shs = colors[gaussian_ids, :, :]  # [nnz, K, 3]
            else:
                # Turn [C, N, K, 3] into [nnz, 3]
                shs = colors[camera_ids, gaussian_ids, :, :]  # [nnz, K, 3]
            colors = spherical_harmonics(sh_degree, dirs, shs, masks=masks)  # [nnz, 3]
        else:
            dirs = means[None, :, :] - camtoworlds[:, None, :3, 3]  # [C, N, 3]
            masks = radii > 0  # [C, N]
            if colors.dim() == 3:
                # Turn [N, K, 3] into [C, N, K, 3]
                shs = colors.expand(C, -1, -1, -1)  # [C, N, K, 3]
            else:
                # colors is already [C, N, K, 3]
                shs = colors
            colors = spherical_harmonics(sh_degree, dirs, shs, masks=masks)  # [C, N, 3]
        # make it apple-to-apple with Inria's CUDA Backend.
        colors = torch.clamp_min(colors + 0.5, 0.0)

    # If in distributed mode, we need to scatter the GSs to the destination ranks, based
    # on which cameras they are visible to, which we already figured out in the projection
    # stage.
    if distributed:
        if packed:
            # count how many elements need to be sent to each rank
            cnts = torch.bincount(camera_ids, minlength=C)  # all cameras
            cnts = cnts.split(C_world, dim=0)
            cnts = [cuts.sum() for cuts in cnts]

            # all to all communication across all ranks. After this step, each rank
            # would have all the necessary GSs to render its own images.
            collected_splits = all_to_all_int32(world_size, cnts, device=device)
            (radii,) = all_to_all_tensor_list(
                world_size, [radii], cnts, output_splits=collected_splits
            )
            (means2d, depths, conics, opacities, colors) = all_to_all_tensor_list(
                world_size,
                [means2d, depths, conics, opacities, colors],
                cnts,
                output_splits=collected_splits,
            )

            # before sending the data, we should turn the camera_ids from global to local.
            # i.e. the camera_ids produced by the projection stage are over all cameras world-wide,
            # so we need to turn them into camera_ids that are local to each rank.
            offsets = torch.tensor(
                [0] + C_world[:-1], device=camera_ids.device, dtype=camera_ids.dtype
            )
            offsets = torch.cumsum(offsets, dim=0)
            offsets = offsets.repeat_interleave(torch.stack(cnts))
            camera_ids = camera_ids - offsets

            # and turn gaussian ids from local to global.
            offsets = torch.tensor(
                [0] + N_world[:-1],
                device=gaussian_ids.device,
                dtype=gaussian_ids.dtype,
            )
            offsets = torch.cumsum(offsets, dim=0)
            offsets = offsets.repeat_interleave(torch.stack(cnts))
            gaussian_ids = gaussian_ids + offsets

            # all to all communication across all ranks.
            (camera_ids, gaussian_ids) = all_to_all_tensor_list(
                world_size,
                [camera_ids, gaussian_ids],
                cnts,
                output_splits=collected_splits,
            )

            # Silently change C from global #Cameras to local #Cameras.
            C = C_world[world_rank]

        else:
            # Silently change C from global #Cameras to local #Cameras.
            C = C_world[world_rank]

            # all to all communication across all ranks. After this step, each rank
            # would have all the necessary GSs to render its own images.
            (radii,) = all_to_all_tensor_list(
                world_size,
                [radii.flatten(0, 1)],
                splits=[C_i * N for C_i in C_world],
                output_splits=[C * N_i for N_i in N_world],
            )
            radii = reshape_view(C, radii, N_world)

            (means2d, depths, conics, opacities, colors) = all_to_all_tensor_list(
                world_size,
                [
                    means2d.flatten(0, 1),
                    depths.flatten(0, 1),
                    conics.flatten(0, 1),
                    opacities.flatten(0, 1),
                    colors.flatten(0, 1),
                ],
                splits=[C_i * N for C_i in C_world],
                output_splits=[C * N_i for N_i in N_world],
            )
            means2d = reshape_view(C, means2d, N_world)
            depths = reshape_view(C, depths, N_world)
            conics = reshape_view(C, conics, N_world)
            opacities = reshape_view(C, opacities, N_world)
            colors = reshape_view(C, colors, N_world)

    # Rasterize to pixels
    if render_mode in ["RGB+D", "RGB+ED"]:
        colors = torch.cat((colors, depths[..., None]), dim=-1)
        if backgrounds is not None:
            backgrounds = torch.cat(
                [backgrounds, torch.zeros(C, 1, device=backgrounds.device)], dim=-1
            )
    elif render_mode in ["D", "ED"]:
        colors = depths[..., None]
        if backgrounds is not None:
            backgrounds = torch.zeros(C, 1, device=backgrounds.device)
    elif render_mode in ["RGB+ED+N"]:
        colors = torch.cat((colors, normals, depths[..., None]), dim=-1)
        if backgrounds is not None:
            backgrounds = torch.cat(
                [backgrounds, torch.zeros(C, 1, device=backgrounds.device)], dim=-1
            )
    else:  # RGB
        pass

    # Identify intersecting tiles
    tile_width = math.ceil(width / float(tile_size))
    tile_height = math.ceil(height / float(tile_size))
    tiles_per_gauss, isect_ids, flatten_ids = isect_tiles(
        means2d,
        radii,
        depths,
        tile_size,
        tile_width,
        tile_height,
        packed=packed,
        n_cameras=C,
        camera_ids=camera_ids,
        gaussian_ids=gaussian_ids,
    )
    # print("rank", world_rank, "Before isect_offset_encode")
    isect_offsets = isect_offset_encode(isect_ids, C, tile_width, tile_height)

    meta.update(
        {
            "tile_width": tile_width,
            "tile_height": tile_height,
            "tiles_per_gauss": tiles_per_gauss,
            "isect_ids": isect_ids,
            "flatten_ids": flatten_ids,
            "isect_offsets": isect_offsets,
            "width": width,
            "height": height,
            "tile_size": tile_size,
            "n_cameras": C,
        }
    )

    # print("rank", world_rank, "Before rasterize_to_pixels")
    if colors.shape[-1] > channel_chunk:
        # slice into chunks
        n_chunks = (colors.shape[-1] + channel_chunk - 1) // channel_chunk
        render_colors, render_alphas = [], []
        for i in range(n_chunks):
            colors_chunk = colors[..., i * channel_chunk : (i + 1) * channel_chunk]
            backgrounds_chunk = (
                backgrounds[..., i * channel_chunk : (i + 1) * channel_chunk]
                if backgrounds is not None
                else None
            )
            render_colors_, render_alphas_ = rasterize_to_pixels(
                means2d,
                conics,
                colors_chunk,
                opacities,
                width,
                height,
                tile_size,
                isect_offsets,
                flatten_ids,
                backgrounds=backgrounds_chunk,
                packed=packed,
                absgrad=absgrad,
            )
            render_colors.append(render_colors_)
            render_alphas.append(render_alphas_)
        render_colors = torch.cat(render_colors, dim=-1)
        render_alphas = render_alphas[0]  # discard the rest
    else:
        render_colors, render_alphas = rasterize_to_pixels(
            means2d,
            conics,
            colors,
            opacities,
            width,
            height,
            tile_size,
            isect_offsets,
            flatten_ids,
            backgrounds=backgrounds,
            packed=packed,
            absgrad=absgrad,
        )

    if render_mode in ["ED", "RGB+ED", "RGB+ED+N"]:
        # normalize the accumulated depth to get the expected depth
        render_colors[..., -1:] /= render_alphas.clamp(min=1e-10)
    if render_mode in ["RGB+ED+N"]:
        normals_rend = render_colors[..., -4:-1]
        normals_surf = depth_to_normal(
            render_colors[..., -1:],
            torch.inverse(viewmats),
            Ks,
        )
        normals_surf = normals_surf * (render_alphas).detach()
        meta.update(
            {
                "normals_rend": normals_rend,
                "normals_surf": normals_surf,
            }
        )
    return render_colors, render_alphas, meta


def _rasterization(
    means: Tensor,  # [N, 3]
    quats: Tensor,  # [N, 4]
    scales: Tensor,  # [N, 3]
    opacities: Tensor,  # [N]
    colors: Tensor,  # [(C,) N, D] or [(C,) N, K, 3]
    viewmats: Tensor,  # [C, 4, 4]
    Ks: Tensor,  # [C, 3, 3]
    width: int,
    height: int,
    near_plane: float = 0.01,
    far_plane: float = 1e10,
    eps2d: float = 0.3,
    sh_degree: Optional[int] = None,
    tile_size: int = 16,
    backgrounds: Optional[Tensor] = None,
    render_mode: Literal["RGB", "D", "ED", "RGB+D", "RGB+ED", "RGB+ED+N"] = "RGB",
    rasterize_mode: Literal["classic", "antialiased"] = "classic",
    channel_chunk: int = 32,
    batch_per_iter: int = 100,
) -> Tuple[Tensor, Tensor, Dict]:
    """A version of rasterization() that utilies on PyTorch's autograd.

    .. note::
        This function still relies on gsplat's CUDA backend for some computation, but the
        entire differentiable graph is on of PyTorch (and nerfacc) so could use Pytorch's
        autograd for backpropagation.

    .. note::
        This function relies on installing latest nerfacc, via:
        pip install git+https://github.com/nerfstudio-project/nerfacc

    .. note::
        Compared to rasterization(), this function does not support some arguments such as
        `packed`, `sparse_grad` and `absgrad`.
    """
    from gsplat.cuda._torch_impl import (
        _fully_fused_projection,
        _quat_scale_to_covar_preci,
        _rasterize_to_pixels,
    )

    N = means.shape[0]
    C = viewmats.shape[0]
    assert means.shape == (N, 3), means.shape
    assert quats.shape == (N, 4), quats.shape
    assert scales.shape == (N, 3), scales.shape
    assert opacities.shape == (N,), opacities.shape
    assert viewmats.shape == (C, 4, 4), viewmats.shape
    assert Ks.shape == (C, 3, 3), Ks.shape
    assert render_mode in ["RGB", "D", "ED", "RGB+D", "RGB+ED", "RGB+ED+N"], render_mode

    if sh_degree is None:
        # treat colors as post-activation values, should be in shape [N, D] or [C, N, D]
        assert (colors.dim() == 2 and colors.shape[0] == N) or (
            colors.dim() == 3 and colors.shape[:2] == (C, N)
        ), colors.shape
    else:
        # treat colors as SH coefficients, should be in shape [N, K, 3] or [C, N, K, 3]
        # Allowing for activating partial SH bands
        assert (
            colors.dim() == 3 and colors.shape[0] == N and colors.shape[2] == 3
        ) or (
            colors.dim() == 4 and colors.shape[:2] == (C, N) and colors.shape[3] == 3
        ), colors.shape
        assert (sh_degree + 1) ** 2 <= colors.shape[-2], colors.shape

    # Project Gaussians to 2D.
    # The results are with shape [C, N, ...]. Only the elements with radii > 0 are valid.
    radii, means2d, depths, normals, conics, compensations = _fully_fused_projection(
        means,
        quats,
        scales,
        viewmats,
        Ks,
        width,
        height,
        eps2d=eps2d,
        near_plane=near_plane,
        far_plane=far_plane,
        calc_compensations=(rasterize_mode == "antialiased"),
    )
    opacities = opacities.repeat(C, 1)  # [C, N]
    camera_ids, gaussian_ids = None, None

    if compensations is not None:
        opacities = opacities * compensations

    # Identify intersecting tiles
    tile_width = math.ceil(width / float(tile_size))
    tile_height = math.ceil(height / float(tile_size))
    tiles_per_gauss, isect_ids, flatten_ids = isect_tiles(
        means2d,
        radii,
        depths,
        tile_size,
        tile_width,
        tile_height,
        packed=False,
        n_cameras=C,
        camera_ids=camera_ids,
        gaussian_ids=gaussian_ids,
    )
    isect_offsets = isect_offset_encode(isect_ids, C, tile_width, tile_height)

    # Turn colors into [C, N, D] or [nnz, D] to pass into rasterize_to_pixels()
    if sh_degree is None:
        # Colors are post-activation values, with shape [N, D] or [C, N, D]
        if colors.dim() == 2:
            # Turn [N, D] into [C, N, D]
            colors = colors.expand(C, -1, -1)
        else:
            # colors is already [C, N, D]
            pass
    else:
        # Colors are SH coefficients, with shape [N, K, 3] or [C, N, K, 3]
        camtoworlds = torch.inverse(viewmats)  # [C, 4, 4]
        dirs = means[None, :, :] - camtoworlds[:, None, :3, 3]  # [C, N, 3]
        masks = radii > 0  # [C, N]
        if colors.dim() == 3:
            # Turn [N, K, 3] into [C, N, 3]
            shs = colors.expand(C, -1, -1, -1)  # [C, N, K, 3]
        else:
            # colors is already [C, N, K, 3]
            shs = colors
        colors = spherical_harmonics(sh_degree, dirs, shs, masks=masks)  # [C, N, 3]
        # make it apple-to-apple with Inria's CUDA Backend.
        colors = torch.clamp_min(colors + 0.5, 0.0)

    # Rasterize to pixels
    if render_mode in ["RGB+D", "RGB+ED"]:
        colors = torch.cat((colors, depths[..., None]), dim=-1)
        if backgrounds is not None:
            backgrounds = torch.cat(
                [backgrounds, torch.zeros(C, 1, device=backgrounds.device)], dim=-1
            )
    elif render_mode in ["D", "ED"]:
        colors = depths[..., None]
        if backgrounds is not None:
            backgrounds = torch.zeros(C, 1, device=backgrounds.device)
    elif render_mode in ["RGB+ED+N"]:
        colors = torch.cat((colors, normals, depths[..., None]), dim=-1)
        if backgrounds is not None:
            backgrounds = torch.cat(
                [backgrounds, torch.zeros(C, 1, device=backgrounds.device)], dim=-1
            )
    else:  # RGB
        pass
    if colors.shape[-1] > channel_chunk:
        # slice into chunks
        n_chunks = (colors.shape[-1] + channel_chunk - 1) // channel_chunk
        render_colors, render_alphas = [], []
        for i in range(n_chunks):
            colors_chunk = colors[..., i * channel_chunk : (i + 1) * channel_chunk]
            backgrounds_chunk = (
                backgrounds[..., i * channel_chunk : (i + 1) * channel_chunk]
                if backgrounds is not None
                else None
            )
            render_colors_, render_alphas_ = _rasterize_to_pixels(
                means2d,
                conics,
                colors_chunk,
                opacities,
                width,
                height,
                tile_size,
                isect_offsets,
                flatten_ids,
                backgrounds=backgrounds_chunk,
                batch_per_iter=batch_per_iter,
            )
            render_colors.append(render_colors_)
            render_alphas.append(render_alphas_)
        render_colors = torch.cat(render_colors, dim=-1)
        render_alphas = render_alphas[0]  # discard the rest
    else:
        render_colors, render_alphas = _rasterize_to_pixels(
            means2d,
            conics,
            colors,
            opacities,
            width,
            height,
            tile_size,
            isect_offsets,
            flatten_ids,
            backgrounds=backgrounds,
            batch_per_iter=batch_per_iter,
        )
    if render_mode in ["ED", "RGB+ED"]:
        # normalize the accumulated depth to get the expected depth
        render_colors = torch.cat(
            [
                render_colors[..., :-1],
                render_colors[..., -1:] / render_alphas.clamp(min=1e-10),
            ],
            dim=-1,
        )

    meta = {
        "camera_ids": camera_ids,
        "gaussian_ids": gaussian_ids,
        "radii": radii,
        "means2d": means2d,
        "depths": depths,
        "conics": conics,
        "opacities": opacities,
        "tile_width": tile_width,
        "tile_height": tile_height,
        "tiles_per_gauss": tiles_per_gauss,
        "isect_ids": isect_ids,
        "flatten_ids": flatten_ids,
        "isect_offsets": isect_offsets,
        "width": width,
        "height": height,
        "tile_size": tile_size,
        "n_cameras": C,
    }
    if render_mode in ["ED", "RGB+ED", "RGB+ED+N"]:
        # normalize the accumulated depth to get the expected depth
        render_colors[..., -1:] /= render_alphas.clamp(min=1e-10)
    if render_mode in ["RGB+ED+N"]:
        normals_rend = render_colors[..., -4:-1]
        normals_surf = depth_to_normal(
            render_colors[..., -1:],
            torch.inverse(viewmats),
            Ks,
        )
        normals_surf = normals_surf * (render_alphas).detach()
        meta.update(
            {
                "normals_rend": normals_rend,
                "normals_surf": normals_surf,
            }
        )
    return render_colors, render_alphas, meta


# def rasterization_legacy_wrapper(
#     means: Tensor,  # [N, 3]
#     quats: Tensor,  # [N, 4]
#     scales: Tensor,  # [N, 3]
#     opacities: Tensor,  # [N]
#     colors: Tensor,  # [N, D] or [N, K, 3]
#     viewmats: Tensor,  # [C, 4, 4]
#     Ks: Tensor,  # [C, 3, 3]
#     width: int,
#     height: int,
#     near_plane: float = 0.01,
#     eps2d: float = 0.3,
#     sh_degree: Optional[int] = None,
#     tile_size: int = 16,
#     backgrounds: Optional[Tensor] = None,
#     **kwargs,
# ) -> Tuple[Tensor, Tensor, Dict]:
#     """Wrapper for old version gsplat.

#     .. warning::
#         This function exists for comparison purpose only. So we skip collecting
#         the intermidiate variables, and only return an empty dict.

#     """
#     from gsplat.cuda_legacy._wrapper import (
#         project_gaussians,
#         rasterize_gaussians,
#         spherical_harmonics,
#     )

#     assert eps2d == 0.3, "This is hard-coded in CUDA to be 0.3"
#     C = len(viewmats)

#     render_colors, render_alphas = [], []
#     for cid in range(C):
#         fx, fy = Ks[cid, 0, 0], Ks[cid, 1, 1]
#         cx, cy = Ks[cid, 0, 2], Ks[cid, 1, 2]
#         viewmat = viewmats[cid]

#         means2d, depths, radii, conics, _, num_tiles_hit, _ = project_gaussians(
#             means3d=means,
#             scales=scales,
#             glob_scale=1.0,
#             quats=quats,
#             viewmat=viewmat,
#             fx=fx,
#             fy=fy,
#             cx=cx,
#             cy=cy,
#             img_height=height,
#             img_width=width,
#             block_width=tile_size,
#             clip_thresh=near_plane,
#         )

#         if colors.dim() == 3:
#             c2w = viewmat.inverse()
#             viewdirs = means - c2w[:3, 3]
#             # viewdirs = F.normalize(viewdirs, dim=-1).detach()
#             if sh_degree is None:
#                 sh_degree = int(math.sqrt(colors.shape[1]) - 1)
#             colors = spherical_harmonics(sh_degree, viewdirs, colors)  # [N, 3]

#         background = (
#             backgrounds[cid]
#             if backgrounds is not None
#             else torch.zeros(colors.shape[-1], device=means.device)
#         )

#         render_colors_, render_alphas_ = rasterize_gaussians(
#             xys=means2d,
#             depths=depths,
#             radii=radii,
#             conics=conics,
#             num_tiles_hit=num_tiles_hit,
#             colors=colors,
#             opacity=opacities[..., None],
#             img_height=height,
#             img_width=width,
#             block_width=tile_size,
#             background=background,
#             return_alpha=True,
#         )
#         render_colors.append(render_colors_)
#         render_alphas.append(render_alphas_[..., None])
#     render_colors = torch.stack(render_colors, dim=0)
#     render_alphas = torch.stack(render_alphas, dim=0)
#     return render_colors, render_alphas, {}


def rasterization_inria_wrapper(
    means: Tensor,  # [N, 3]
    quats: Tensor,  # [N, 4]
    scales: Tensor,  # [N, 3]
    opacities: Tensor,  # [N]
    colors: Tensor,  # [N, D] or [N, K, 3]
    viewmats: Tensor,  # [C, 4, 4]
    Ks: Tensor,  # [C, 3, 3]
    width: int,
    height: int,
    near_plane: float = 0.01,
    far_plane: float = 100.0,
    eps2d: float = 0.3,
    sh_degree: Optional[int] = None,
    backgrounds: Optional[Tensor] = None,
    **kwargs,
) -> Tuple[Tensor, Tensor, Dict]:
    """Wrapper for Inria's rasterization backend.

    .. warning::
        This function exists for comparison purpose only. Only rendered image is
        returned.

    .. warning::
        Inria's CUDA backend has its own LICENSE, so this function should be used with
        the respect to the original LICENSE at:
        https://github.com/graphdeco-inria/diff-gaussian-rasterization

    """
    from diff_gaussian_rasterization import (
        GaussianRasterizationSettings,
        GaussianRasterizer,
    )

    assert eps2d == 0.3, "This is hard-coded in CUDA to be 0.3"
    C = len(viewmats)
    device = means.device
    channels = colors.shape[-1]

    # rasterization from inria does not do normalization internally
    quats = F.normalize(quats, dim=-1)  # [N, 4]

    render_colors = []
    for cid in range(C):
        FoVx = 2 * math.atan(width / (2 * Ks[cid, 0, 0].item()))
        FoVy = 2 * math.atan(height / (2 * Ks[cid, 1, 1].item()))
        tanfovx = math.tan(FoVx * 0.5)
        tanfovy = math.tan(FoVy * 0.5)

        world_view_transform = viewmats[cid].transpose(0, 1)
        projection_matrix = get_projection_matrix(
            znear=near_plane, zfar=far_plane, fovX=FoVx, fovY=FoVy, device=device
        ).transpose(0, 1)
        full_proj_transform = (
            world_view_transform.unsqueeze(0).bmm(projection_matrix.unsqueeze(0))
        ).squeeze(0)
        camera_center = world_view_transform.inverse()[3, :3]

        background = (
            backgrounds[cid]
            if backgrounds is not None
            else torch.zeros(3, device=device)
        )

        raster_settings = GaussianRasterizationSettings(
            image_height=height,
            image_width=width,
            tanfovx=tanfovx,
            tanfovy=tanfovy,
            bg=background,
            scale_modifier=1.0,
            viewmatrix=world_view_transform,
            projmatrix=full_proj_transform,
            sh_degree=0 if sh_degree is None else sh_degree,
            campos=camera_center,
            prefiltered=False,
            debug=False,
        )

        rasterizer = GaussianRasterizer(raster_settings=raster_settings)

        means2D = torch.zeros_like(means, requires_grad=True, device=device)

        render_colors_ = []
        for i in range(0, channels, 3):
            _colors = colors[..., i : i + 3]
            if _colors.shape[-1] < 3:
                pad = torch.zeros(
                    _colors.shape[0], 3 - _colors.shape[-1], device=device
                )
                _colors = torch.cat([_colors, pad], dim=-1)
            _render_colors_, radii = rasterizer(
                means3D=means,
                means2D=means2D,
                shs=_colors if colors.dim() == 3 else None,
                colors_precomp=_colors if colors.dim() == 2 else None,
                opacities=opacities[:, None],
                scales=scales,
                rotations=quats,
                cov3D_precomp=None,
            )
            if _colors.shape[-1] < 3:
                _render_colors_ = _render_colors_[:, :, : _colors.shape[-1]]
            render_colors_.append(_render_colors_)
        render_colors_ = torch.cat(render_colors_, dim=-1)

        render_colors_ = render_colors_.permute(1, 2, 0)  # [H, W, 3]

        render_colors.append(render_colors_)
    render_colors = torch.stack(render_colors, dim=0)
    return render_colors, None, {}


###### 2DGS ######
def rasterization_2dgs(
    means: Tensor,
    quats: Tensor,
    scales: Tensor,
    opacities: Tensor,
    colors: Tensor,
    viewmats: Tensor,
    Ks: Tensor,
    width: int,
    height: int,
    near_plane: float = 0.01,
    far_plane: float = 1e10,
    radius_clip: float = 0.0,
    eps2d: float = 0.3,
    sh_degree: Optional[int] = None,
    packed: bool = False,
    tile_size: int = 16,
    backgrounds: Optional[Tensor] = None,
    render_mode: Literal["RGB", "D", "ED", "RGB+D", "RGB+ED"] = "RGB",
    sparse_grad: bool = False,
    absgrad: bool = False,
    distloss: bool = False,
    depth_mode: Literal["expected", "median"] = "expected",
) -> Tuple[Tensor, Tensor, Tensor, Tensor, Tensor, Tensor, Dict]:
    """Rasterize a set of 2D Gaussians (N) to a batch of image planes (C).

    This function supports a handful of features, similar to the :func:`rasterization` function.

    .. warning::
        This function is currently not differentiable w.r.t. the camera intrinsics `Ks`.

    Args:
        means: The 3D centers of the Gaussians. [N, 3]
        quats: The quaternions of the Gaussians (wxyz convension). It's not required to be normalized. [N, 4]
        scales: The scales of the Gaussians. [N, 3]
        opacities: The opacities of the Gaussians. [N]
        colors: The colors of the Gaussians. [(C,) N, D] or [(C,) N, K, 3] for SH coefficients.
        viewmats: The world-to-cam transformation of the cameras. [C, 4, 4]
        Ks: The camera intrinsics. [C, 3, 3]
        width: The width of the image.
        height: The height of the image.
        near_plane: The near plane for clipping. Default is 0.01.
        far_plane: The far plane for clipping. Default is 1e10.
        radius_clip: Gaussians with 2D radius smaller or equal than this value will be
            skipped. This is extremely helpful for speeding up large scale scenes.
            Default is 0.0.
        eps2d: An epsilon added to the egienvalues of projected 2D covariance matrices.
            This will prevents the projected GS to be too small. For example eps2d=0.3
            leads to minimal 3 pixel unit. Default is 0.3.
        sh_degree: The SH degree to use, which can be smaller than the total
            number of bands. If set, the `colors` should be [(C,) N, K, 3] SH coefficients,
            else the `colors` should [(C,) N, D] post-activation color values. Default is None.
        packed: Whether to use packed mode which is more memory efficient but might or
            might not be as fast. Default is True.
        tile_size: The size of the tiles for rasterization. Default is 16.
            (Note: other values are not tested)
        backgrounds: The background colors. [C, D]. Default is None.
        render_mode: The rendering mode. Supported modes are "RGB", "D", "ED", "RGB+D",
            and "RGB+ED". "RGB" renders the colored image, "D" renders the accumulated depth, and
            "ED" renders the expected depth. Default is "RGB".
        sparse_grad (Experimental): If true, the gradients for {means, quats, scales} will be stored in
            a COO sparse layout. This can be helpful for saving memory. Default is False.
        absgrad: If true, the absolute gradients of the projected 2D means
            will be computed during the backward pass, which could be accessed by
            `meta["means2d"].absgrad`. Default is False.
        channel_chunk: The number of channels to render in one go. Default is 32.
            If the required rendering channels are larger than this value, the rendering
            will be done looply in chunks.
        distloss: If true, use distortion regularization to get better geometry detail.
        depth_mode: render depth mode. Choose from expected depth and median depth.

    Returns:
        A tuple:

        **render_colors**: The rendered colors. [C, height, width, X].
        X depends on the `render_mode` and input `colors`. If `render_mode` is "RGB",
        X is D; if `render_mode` is "D" or "ED", X is 1; if `render_mode` is "RGB+D" or
        "RGB+ED", X is D+1.

        **render_alphas**: The rendered alphas. [C, height, width, 1].

        **render_normals**: The rendered normals. [C, height, width, 3].

        **surf_normals**: surface normal from depth. [C, height, width, 3]

        **render_distort**: The rendered distortions. [C, height, width, 1].
        L1 version, different from L2 version in 2DGS paper.

        **render_median**: The rendered median depth. [C, height, width, 1].

        **meta**: A dictionary of intermediate results of the rasterization.

    Examples:

    .. code-block:: python

        >>> # define Gaussians
        >>> means = torch.randn((100, 3), device=device)
        >>> quats = torch.randn((100, 4), device=device)
        >>> scales = torch.rand((100, 3), device=device) * 0.1
        >>> colors = torch.rand((100, 3), device=device)
        >>> opacities = torch.rand((100,), device=device)
        >>> # define cameras
        >>> viewmats = torch.eye(4, device=device)[None, :, :]
        >>> Ks = torch.tensor([
        >>>    [300., 0., 150.], [0., 300., 100.], [0., 0., 1.]], device=device)[None, :, :]
        >>> width, height = 300, 200
        >>> # render
        >>> colors, alphas, normals, surf_normals, distort, median_depth, meta = rasterization_2dgs(
        >>>    means, quats, scales, opacities, colors, viewmats, Ks, width, height
        >>> )
        >>> print (colors.shape, alphas.shape)
        torch.Size([1, 200, 300, 3]) torch.Size([1, 200, 300, 1])
        >>> print (normals.shape, surf_normals.shape)
        torch.Size([1, 200, 300, 3]) torch.Size([1, 200, 300, 3])
        >>> print (distort.shape, median_depth.shape)
        torch.Size([1, 200, 300, 1]) torch.Size([1, 200, 300, 1])
        >>> print (meta.keys())
        dict_keys(['camera_ids', 'gaussian_ids', 'radii', 'means2d', 'depths', 'ray_transforms',
        'opacities', 'normals', 'tile_width', 'tile_height', 'tiles_per_gauss', 'isect_ids',
        'flatten_ids', 'isect_offsets', 'width', 'height', 'tile_size', 'n_cameras', 'render_distort',
        'gradient_2dgs'])

    """

    N = means.shape[0]
    C = viewmats.shape[0]
    assert means.shape == (N, 3), means.shape
    assert quats.shape == (N, 4), quats.shape
    assert scales.shape == (N, 3), scales.shape
    assert opacities.shape == (N,), opacities.shape
    assert viewmats.shape == (C, 4, 4), viewmats.shape
    assert Ks.shape == (C, 3, 3), Ks.shape
    assert render_mode in ["RGB", "D", "ED", "RGB+D", "RGB+ED"], render_mode
    if distloss:
        assert render_mode in [
            "D",
            "ED",
            "RGB+D",
            "RGB+ED",
        ], f"distloss requires depth rendering, render_mode should be D, ED, RGB+D, RGB+ED, but got {render_mode}"

    if sh_degree is None:
        # treat colors as post-activation values
        # colors should be in shape [N, D] or (C, N, D) (silently support)
        assert (colors.dim() == 2 and colors.shape[0] == N) or (
            colors.dim() == 3 and colors.shape[:2] == (C, N)
        ), colors.shape
    else:
        # treat colors as SH coefficients. Allowing for activating partial SH bands
        assert (
            colors.dim() == 3 and colors.shape[0] == N and colors.shape[2] == 3
        ), colors.shape
        assert (sh_degree + 1) ** 2 <= colors.shape[1], colors.shape

    # Compute Ray-Splat intersection transformation.
    proj_results = fully_fused_projection_2dgs(
        means,
        quats,
        scales,
        viewmats,
        Ks,
        width,
        height,
        eps2d,
        near_plane,
        far_plane,
        radius_clip,
        packed,
        sparse_grad,
    )

    if packed:
        (
            camera_ids,
            gaussian_ids,
            radii,
            means2d,
            depths,
            ray_transforms,
            normals,
        ) = proj_results
        opacities = opacities[gaussian_ids]
    else:
        radii, means2d, depths, ray_transforms, normals = proj_results
        opacities = opacities.repeat(C, 1)
        camera_ids, gaussian_ids = None, None

    densify = torch.zeros_like(
        means2d, dtype=means.dtype, requires_grad=True, device="cuda"
    )
    # Identify intersecting tiles
    tile_width = math.ceil(width / float(tile_size))
    tile_height = math.ceil(height / float(tile_size))
    tiles_per_gauss, isect_ids, flatten_ids = isect_tiles(
        means2d,
        radii,
        depths,
        tile_size,
        tile_width,
        tile_height,
        packed=packed,
        n_cameras=C,
        camera_ids=camera_ids,
        gaussian_ids=gaussian_ids,
    )
    isect_offsets = isect_offset_encode(isect_ids, C, tile_width, tile_height)

    # TODO: SH also suport N-D.
    # Compute the per-view colors
    if not (
        colors.dim() == 3 and sh_degree is None
    ):  # silently support [C, N, D] color.
        colors = (
            colors[gaussian_ids] if packed else colors.expand(C, *([-1] * colors.dim()))
        )  # [nnz, D] or [C, N, 3]
    else:
        if packed:
            colors = colors[camera_ids, gaussian_ids, :]
    if sh_degree is not None:  # SH coefficients
        camtoworlds = torch.inverse(viewmats)
        if packed:
            dirs = means[gaussian_ids, :] - camtoworlds[camera_ids, :3, 3]
        else:
            dirs = means[None, :, :] - camtoworlds[:, None, :3, 3]
        colors = spherical_harmonics(
            sh_degree, dirs, colors, masks=radii > 0
        )  # [nnz, D] or [C, N, 3]
        # make it apple-to-apple with Inria's CUDA Backend.
        colors = torch.clamp_min(colors + 0.5, 0.0)

    # Rasterize to pixels
    if render_mode in ["RGB+D", "RGB+ED"]:
        colors = torch.cat((colors, depths[..., None]), dim=-1)
        # backgrounds = torch.cat((backgrounds, torch.zeros((C, 1), device="cuda")), dim=-1)
    elif render_mode in ["D", "ED"]:
        colors = depths[..., None]
    else:  # RGB
        pass

    (
        render_colors,
        render_alphas,
        render_normals,
        render_distort,
        render_median,
    ) = rasterize_to_pixels_2dgs(
        means2d,
        ray_transforms,
        colors,
        opacities,
        normals,
        densify,
        width,
        height,
        tile_size,
        isect_offsets,
        flatten_ids,
        backgrounds=backgrounds,
        packed=packed,
        absgrad=absgrad,
        distloss=distloss,
    )
    render_normals_from_depth = None
    if render_mode in ["ED", "RGB+ED"]:
        # normalize the accumulated depth to get the expected depth
        render_colors = torch.cat(
            [
                render_colors[..., :-1],
                render_colors[..., -1:] / render_alphas.clamp(min=1e-10),
            ],
            dim=-1,
        )
    if render_mode in ["RGB+ED", "RGB+D"]:
        # render_depths = render_colors[..., -1:]
        if depth_mode == "expected":
            depth_for_normal = render_colors[..., -1:]
        elif depth_mode == "median":
            depth_for_normal = render_median

        render_normals_from_depth = depth_to_normal(
            depth_for_normal, torch.linalg.inv(viewmats), Ks
        ).squeeze(0)

    meta = {
        "camera_ids": camera_ids,
        "gaussian_ids": gaussian_ids,
        "radii": radii,
        "means2d": means2d,
        "depths": depths,
        "ray_transforms": ray_transforms,
        "opacities": opacities,
        "normals": normals,
        "tile_width": tile_width,
        "tile_height": tile_height,
        "tiles_per_gauss": tiles_per_gauss,
        "isect_ids": isect_ids,
        "flatten_ids": flatten_ids,
        "isect_offsets": isect_offsets,
        "width": width,
        "height": height,
        "tile_size": tile_size,
        "n_cameras": C,
        "render_distort": render_distort,
        "gradient_2dgs": densify,  # This holds the gradient used for densification for 2dgs
    }

    render_normals = render_normals @ torch.linalg.inv(viewmats)[0, :3, :3].T

    return (
        render_colors,
        render_alphas,
        render_normals,
        render_normals_from_depth,
        render_distort,
        render_median,
        meta,
    )


def rasterization_2dgs_inria_wrapper(
    means: Tensor,  # [N, 3]
    quats: Tensor,  # [N, 4]
    scales: Tensor,  # [N, 3]
    opacities: Tensor,  # [N]
    colors: Tensor,  # [N, D] or [N, K, 3]
    viewmats: Tensor,  # [C, 4, 4]
    Ks: Tensor,  # [C, 3, 3]
    width: int,
    height: int,
    near_plane: float = 0.01,
    far_plane: float = 100.0,
    eps2d: float = 0.3,
    sh_degree: Optional[int] = None,
    backgrounds: Optional[Tensor] = None,
    depth_ratio: int = 0,
    **kwargs,
) -> Tuple[Tuple, Dict]:
    """Wrapper for 2DGS's rasterization backend which is based on Inria's backend.

    Install the 2DGS rasterization backend from
        https://github.com/hbb1/diff-surfel-rasterization

    Credit to Jeffrey Hu https://github.com/jefequien

    """
    from diff_surfel_rasterization import (
        GaussianRasterizationSettings,
        GaussianRasterizer,
    )

    assert eps2d == 0.3, "This is hard-coded in CUDA to be 0.3"
    C = len(viewmats)
    device = means.device
    channels = colors.shape[-1]

    # rasterization from inria does not do normalization internally
    quats = F.normalize(quats, dim=-1)  # [N, 4]
    scales = scales[:, :2]  # [N, 2]

    render_colors = []
    for cid in range(C):
        FoVx = 2 * math.atan(width / (2 * Ks[cid, 0, 0].item()))
        FoVy = 2 * math.atan(height / (2 * Ks[cid, 1, 1].item()))
        tanfovx = math.tan(FoVx * 0.5)
        tanfovy = math.tan(FoVy * 0.5)

        world_view_transform = viewmats[cid].transpose(0, 1)
        projection_matrix = get_projection_matrix(
            znear=near_plane, zfar=far_plane, fovX=FoVx, fovY=FoVy, device=device
        ).transpose(0, 1)
        full_proj_transform = (
            world_view_transform.unsqueeze(0).bmm(projection_matrix.unsqueeze(0))
        ).squeeze(0)
        camera_center = world_view_transform.inverse()[3, :3]

        background = (
            backgrounds[cid]
            if backgrounds is not None
            else torch.zeros(3, device=device)
        )

        raster_settings = GaussianRasterizationSettings(
            image_height=height,
            image_width=width,
            tanfovx=tanfovx,
            tanfovy=tanfovy,
            bg=background,
            scale_modifier=1.0,
            viewmatrix=world_view_transform,
            projmatrix=full_proj_transform,
            sh_degree=0 if sh_degree is None else sh_degree,
            campos=camera_center,
            prefiltered=False,
            debug=False,
        )

        rasterizer = GaussianRasterizer(raster_settings=raster_settings)

        means2D = torch.zeros_like(means, requires_grad=True, device=device)

        render_colors_ = []
        for i in range(0, channels, 3):
            _colors = colors[..., i : i + 3]
            if _colors.shape[-1] < 3:
                pad = torch.zeros(
                    _colors.shape[0], 3 - _colors.shape[-1], device=device
                )
                _colors = torch.cat([_colors, pad], dim=-1)
            _render_colors_, radii, allmap = rasterizer(
                means3D=means,
                means2D=means2D,
                shs=_colors if colors.dim() == 3 else None,
                colors_precomp=_colors if colors.dim() == 2 else None,
                opacities=opacities[:, None],
                scales=scales,
                rotations=quats,
                cov3D_precomp=None,
            )
            if _colors.shape[-1] < 3:
                _render_colors_ = _render_colors_[:, :, : _colors.shape[-1]]
            render_colors_.append(_render_colors_)
        render_colors_ = torch.cat(render_colors_, dim=-1)

        render_colors_ = render_colors_.permute(1, 2, 0)  # [H, W, 3]
        render_colors.append(render_colors_)
    render_colors = torch.stack(render_colors, dim=0)

    # additional maps
    allmap = allmap.permute(1, 2, 0).unsqueeze(0)  # [1, H, W, C]
    render_depth_expected = allmap[..., 0:1]
    render_alphas = allmap[..., 1:2]
    render_normal = allmap[..., 2:5]
    render_depth_median = allmap[..., 5:6]
    render_dist = allmap[..., 6:7]

    render_normal = render_normal @ (world_view_transform[:3, :3].T)
    render_depth_expected = render_depth_expected / render_alphas
    render_depth_expected = torch.nan_to_num(render_depth_expected, 0, 0)
    render_depth_median = torch.nan_to_num(render_depth_median, 0, 0)

    # render_depth is either median or expected by setting depth_ratio to 1 or 0
    # for bounded scene, use median depth, i.e., depth_ratio = 1;
    # for unbounded scene, use expected depth, i.e., depth_ratio = 0, to reduce disk aliasing.
    render_depth = (
        render_depth_expected * (1 - depth_ratio) + (depth_ratio) * render_depth_median
    )

<<<<<<< HEAD
    normals_surf = depth_to_normal(render_depth, torch.inverse(viewmats), Ks)
=======
    normals_surf = depth_to_normal(render_depth, torch.linalg.inv(viewmats), Ks)
>>>>>>> cc2fb4c5
    normals_surf = normals_surf * (render_alphas).detach()

    render_colors = torch.cat([render_colors, render_depth], dim=-1)

    meta = {
        "normals_rend": render_normal,
        "normals_surf": normals_surf,
        "render_distloss": render_dist,
        "means2d": means2D,
        "width": width,
        "height": height,
        "radii": radii.unsqueeze(0),
        "n_cameras": C,
        "gaussian_ids": None,
    }
    return (render_colors, render_alphas), meta<|MERGE_RESOLUTION|>--- conflicted
+++ resolved
@@ -1489,11 +1489,7 @@
         render_depth_expected * (1 - depth_ratio) + (depth_ratio) * render_depth_median
     )
 
-<<<<<<< HEAD
-    normals_surf = depth_to_normal(render_depth, torch.inverse(viewmats), Ks)
-=======
     normals_surf = depth_to_normal(render_depth, torch.linalg.inv(viewmats), Ks)
->>>>>>> cc2fb4c5
     normals_surf = normals_surf * (render_alphas).detach()
 
     render_colors = torch.cat([render_colors, render_depth], dim=-1)
