--- conflicted
+++ resolved
@@ -2,22 +2,18 @@
 from typing import Dict, Optional, Tuple
 
 import torch
-<<<<<<< HEAD
-import torch.nn.functional as F
-=======
 import torch.distributed
->>>>>>> 04714052
 from torch import Tensor
 from typing_extensions import Literal
 
 from .cuda._wrapper import (
     fully_fused_projection,
+    fully_fused_projection_2dgs,
     isect_offset_encode,
     isect_tiles,
     rasterize_to_pixels,
+    rasterize_to_pixels_2dgs,
     spherical_harmonics,
-    fully_fused_projection_2dgs,
-    rasterize_to_pixels_2dgs,
 )
 from .distributed import (
     all_gather_int32,
@@ -25,8 +21,8 @@
     all_to_all_int32,
     all_to_all_tensor_list,
 )
-
-from .utils import depth_to_normal, _getProjectionMatrix
+from .utils import _getProjectionMatrix, depth_to_normal
+
 
 def rasterization(
     means: Tensor,  # [N, 3]
@@ -51,10 +47,7 @@
     absgrad: bool = False,
     rasterize_mode: Literal["classic", "antialiased"] = "classic",
     channel_chunk: int = 32,
-<<<<<<< HEAD
-=======
     distributed: bool = False,
->>>>>>> 04714052
 ) -> Tuple[Tensor, Tensor, Dict]:
     """Rasterize a set of 3D Gaussians (N) to a batch of image planes (C).
 
@@ -178,12 +171,9 @@
         channel_chunk: The number of channels to render in one go. Default is 32.
             If the required rendering channels are larger than this value, the rendering
             will be done looply in chunks.
-<<<<<<< HEAD
-=======
         distributed: Whether to use distributed rendering. Default is False. If True,
             The input Gaussians are expected to be a subset of scene in each rank, and
             the function will collaboratively render the images for all ranks.
->>>>>>> 04714052
 
     Returns:
         A tuple:
@@ -255,8 +245,6 @@
             colors.dim() == 4 and colors.shape[:2] == (C, N) and colors.shape[3] == 3
         ), colors.shape
         assert (sh_degree + 1) ** 2 <= colors.shape[-2], colors.shape
-<<<<<<< HEAD
-=======
         if distributed:
             assert (
                 colors.dim() == 3
@@ -281,7 +269,6 @@
 
         # Silently change C from local #Cameras to global #Cameras.
         C = len(viewmats)
->>>>>>> 04714052
 
     # Project Gaussians to 2D. Directly pass in {quats, scales} is faster than precomputing covars.
     proj_results = fully_fused_projection(
@@ -498,48 +485,6 @@
     # print("rank", world_rank, "Before isect_offset_encode")
     isect_offsets = isect_offset_encode(isect_ids, C, tile_width, tile_height)
 
-<<<<<<< HEAD
-    # Turn colors into [C, N, D] or [nnz, D] to pass into rasterize_to_pixels()
-    if sh_degree is None:
-        # Colors are post-activation values, with shape [N, D] or [C, N, D]
-        if packed:
-            if colors.dim() == 2:
-                # Turn [N, D] into [nnz, D]
-                colors = colors[gaussian_ids]
-            else:
-                # Turn [C, N, D] into [nnz, D]
-                colors = colors[camera_ids, gaussian_ids]
-        else:
-            if colors.dim() == 2:
-                # Turn [N, D] into [C, N, D]
-                colors = colors.expand(C, -1, -1)
-            else:
-                # colors is already [C, N, D]
-                pass
-    else:
-        # Colors are SH coefficients, with shape [N, K, 3] or [C, N, K, 3]
-        camtoworlds = torch.inverse(viewmats)  # [C, 4, 4]
-        if packed:
-            dirs = means[gaussian_ids, :] - camtoworlds[camera_ids, :3, 3]  # [nnz, 3]
-            masks = radii > 0  # [nnz]
-            if colors.dim() == 3:
-                # Turn [N, K, 3] into [nnz, 3]
-                shs = colors[gaussian_ids, :, :]  # [nnz, K, 3]
-            else:
-                # Turn [C, N, K, 3] into [nnz, 3]
-                shs = colors[camera_ids, gaussian_ids, :, :]  # [nnz, K, 3]
-            colors = spherical_harmonics(sh_degree, dirs, shs, masks=masks)  # [nnz, 3]
-        else:
-            dirs = means[None, :, :] - camtoworlds[:, None, :3, 3]  # [C, N, 3]
-            masks = radii > 0  # [C, N]
-            if colors.dim() == 3:
-                # Turn [N, K, 3] into [C, N, 3]
-                shs = colors.expand(C, -1, -1, -1)  # [C, N, K, 3]
-            else:
-                # colors is already [C, N, K, 3]
-                shs = colors
-            colors = spherical_harmonics(sh_degree, dirs, shs, masks=masks)  # [C, N, 3]
-=======
     meta.update(
         {
             "tile_width": tile_width,
@@ -739,7 +684,6 @@
             # colors is already [C, N, K, 3]
             shs = colors
         colors = spherical_harmonics(sh_degree, dirs, shs, masks=masks)  # [C, N, 3]
->>>>>>> 04714052
         # make it apple-to-apple with Inria's CUDA Backend.
         colors = torch.clamp_min(colors + 0.5, 0.0)
 
@@ -767,227 +711,6 @@
                 if backgrounds is not None
                 else None
             )
-<<<<<<< HEAD
-            render_colors_, render_alphas_ = rasterize_to_pixels(
-                means2d,
-                conics,
-                colors_chunk,
-                opacities,
-                width,
-                height,
-                tile_size,
-                isect_offsets,
-                flatten_ids,
-                backgrounds=backgrounds_chunk,
-                packed=packed,
-                absgrad=absgrad,
-            )
-            render_colors.append(render_colors_)
-            render_alphas.append(render_alphas_)
-        render_colors = torch.cat(render_colors, dim=-1)
-        render_alphas = render_alphas[0]  # discard the rest
-    else:
-        render_colors, render_alphas = rasterize_to_pixels(
-            means2d,
-            conics,
-            colors,
-            opacities,
-            width,
-            height,
-            tile_size,
-            isect_offsets,
-            flatten_ids,
-            backgrounds=backgrounds,
-            packed=packed,
-            absgrad=absgrad,
-        )
-    if render_mode in ["ED", "RGB+ED"]:
-        # normalize the accumulated depth to get the expected depth
-        render_colors = torch.cat(
-            [
-                render_colors[..., :-1],
-                render_colors[..., -1:] / render_alphas.clamp(min=1e-10),
-            ],
-            dim=-1,
-        )
-
-    meta = {
-        "camera_ids": camera_ids,
-        "gaussian_ids": gaussian_ids,
-        "radii": radii,
-        "means2d": means2d,
-        "depths": depths,
-        "conics": conics,
-        "opacities": opacities,
-        "tile_width": tile_width,
-        "tile_height": tile_height,
-        "tiles_per_gauss": tiles_per_gauss,
-        "isect_ids": isect_ids,
-        "flatten_ids": flatten_ids,
-        "isect_offsets": isect_offsets,
-        "width": width,
-        "height": height,
-        "tile_size": tile_size,
-        "n_cameras": C,
-    }
-    return render_colors, render_alphas, meta
-
-
-def _rasterization(
-    means: Tensor,  # [N, 3]
-    quats: Tensor,  # [N, 4]
-    scales: Tensor,  # [N, 3]
-    opacities: Tensor,  # [N]
-    colors: Tensor,  # [(C,) N, D] or [(C,) N, K, 3]
-    viewmats: Tensor,  # [C, 4, 4]
-    Ks: Tensor,  # [C, 3, 3]
-    width: int,
-    height: int,
-    near_plane: float = 0.01,
-    far_plane: float = 1e10,
-    eps2d: float = 0.3,
-    sh_degree: Optional[int] = None,
-    tile_size: int = 16,
-    backgrounds: Optional[Tensor] = None,
-    render_mode: Literal["RGB", "D", "ED", "RGB+D", "RGB+ED"] = "RGB",
-    rasterize_mode: Literal["classic", "antialiased"] = "classic",
-    channel_chunk: int = 32,
-    batch_per_iter: int = 100,
-) -> Tuple[Tensor, Tensor, Dict]:
-    """A version of rasterization() that utilies on PyTorch's autograd.
-
-    .. note::
-        This function still relies on gsplat's CUDA backend for some computation, but the
-        entire differentiable graph is on of PyTorch (and nerfacc) so could use Pytorch's
-        autograd for backpropagation.
-
-    .. note::
-        This function relies on installing latest nerfacc, via:
-        pip install git+https://github.com/nerfstudio-project/nerfacc
-
-    .. note::
-        Compared to rasterization(), this function does not support some arguments such as
-        `packed`, `sparse_grad` and `absgrad`.
-    """
-    from gsplat.cuda._torch_impl import (
-        _fully_fused_projection,
-        _quat_scale_to_covar_preci,
-        _rasterize_to_pixels,
-    )
-
-    N = means.shape[0]
-    C = viewmats.shape[0]
-    assert means.shape == (N, 3), means.shape
-    assert quats.shape == (N, 4), quats.shape
-    assert scales.shape == (N, 3), scales.shape
-    assert opacities.shape == (N,), opacities.shape
-    assert viewmats.shape == (C, 4, 4), viewmats.shape
-    assert Ks.shape == (C, 3, 3), Ks.shape
-    assert render_mode in ["RGB", "D", "ED", "RGB+D", "RGB+ED"], render_mode
-
-    if sh_degree is None:
-        # treat colors as post-activation values, should be in shape [N, D] or [C, N, D]
-        assert (colors.dim() == 2 and colors.shape[0] == N) or (
-            colors.dim() == 3 and colors.shape[:2] == (C, N)
-        ), colors.shape
-    else:
-        # treat colors as SH coefficients, should be in shape [N, K, 3] or [C, N, K, 3]
-        # Allowing for activating partial SH bands
-        assert (
-            colors.dim() == 3 and colors.shape[0] == N and colors.shape[2] == 3
-        ) or (
-            colors.dim() == 4 and colors.shape[:2] == (C, N) and colors.shape[3] == 3
-        ), colors.shape
-        assert (sh_degree + 1) ** 2 <= colors.shape[-2], colors.shape
-
-    # Project Gaussians to 2D.
-    # The results are with shape [C, N, ...]. Only the elements with radii > 0 are valid.
-    covars, _ = _quat_scale_to_covar_preci(quats, scales, True, False, triu=False)
-    radii, means2d, depths, conics, compensations = _fully_fused_projection(
-        means,
-        covars,
-        viewmats,
-        Ks,
-        width,
-        height,
-        eps2d=eps2d,
-        near_plane=near_plane,
-        far_plane=far_plane,
-        calc_compensations=(rasterize_mode == "antialiased"),
-    )
-    opacities = opacities.repeat(C, 1)  # [C, N]
-    camera_ids, gaussian_ids = None, None
-
-    if compensations is not None:
-        opacities = opacities * compensations
-
-    # Identify intersecting tiles
-    tile_width = math.ceil(width / float(tile_size))
-    tile_height = math.ceil(height / float(tile_size))
-    tiles_per_gauss, isect_ids, flatten_ids = isect_tiles(
-        means2d,
-        radii,
-        depths,
-        tile_size,
-        tile_width,
-        tile_height,
-        packed=False,
-        n_cameras=C,
-        camera_ids=camera_ids,
-        gaussian_ids=gaussian_ids,
-    )
-    isect_offsets = isect_offset_encode(isect_ids, C, tile_width, tile_height)
-
-    # Turn colors into [C, N, D] or [nnz, D] to pass into rasterize_to_pixels()
-    if sh_degree is None:
-        # Colors are post-activation values, with shape [N, D] or [C, N, D]
-        if colors.dim() == 2:
-            # Turn [N, D] into [C, N, D]
-            colors = colors.expand(C, -1, -1)
-        else:
-            # colors is already [C, N, D]
-            pass
-    else:
-        # Colors are SH coefficients, with shape [N, K, 3] or [C, N, K, 3]
-        camtoworlds = torch.inverse(viewmats)  # [C, 4, 4]
-        dirs = means[None, :, :] - camtoworlds[:, None, :3, 3]  # [C, N, 3]
-        masks = radii > 0  # [C, N]
-        if colors.dim() == 3:
-            # Turn [N, K, 3] into [C, N, 3]
-            shs = colors.expand(C, -1, -1, -1)  # [C, N, K, 3]
-        else:
-            # colors is already [C, N, K, 3]
-            shs = colors
-        colors = spherical_harmonics(sh_degree, dirs, shs, masks=masks)  # [C, N, 3]
-        # make it apple-to-apple with Inria's CUDA Backend.
-        colors = torch.clamp_min(colors + 0.5, 0.0)
-
-    # Rasterize to pixels
-    if render_mode in ["RGB+D", "RGB+ED"]:
-        colors = torch.cat((colors, depths[..., None]), dim=-1)
-        if backgrounds is not None:
-            backgrounds = torch.cat(
-                [backgrounds, torch.zeros(C, 1, device=backgrounds.device)], dim=-1
-            )
-    elif render_mode in ["D", "ED"]:
-        colors = depths[..., None]
-        if backgrounds is not None:
-            backgrounds = torch.zeros(C, 1, device=backgrounds.device)
-    else:  # RGB
-        pass
-    if colors.shape[-1] > channel_chunk:
-        # slice into chunks
-        n_chunks = (colors.shape[-1] + channel_chunk - 1) // channel_chunk
-        render_colors, render_alphas = [], []
-        for i in range(n_chunks):
-            colors_chunk = colors[..., i * channel_chunk : (i + 1) * channel_chunk]
-            backgrounds_chunk = (
-                backgrounds[..., i * channel_chunk : (i + 1) * channel_chunk]
-                if backgrounds is not None
-                else None
-            )
-=======
->>>>>>> 04714052
             render_colors_, render_alphas_ = _rasterize_to_pixels(
                 means2d,
                 conics,
@@ -1272,6 +995,7 @@
     render_colors = torch.stack(render_colors, dim=0)
     return render_colors, None, {}
 
+
 ###### 2DGS ######
 def rasterization_2dgs(
     means: Tensor,
@@ -1327,12 +1051,9 @@
             colors.dim() == 3 and colors.shape[0] == N and colors.shape[2] == 3
         ), colors.shape
         assert (sh_degree + 1) ** 2 <= colors.shape[1], colors.shape
-    
+
     densifications = (
-        torch.zeros(
-            (C, N, 2), dtype=means.dtype, requires_grad=True, device="cuda"
-        )
-        + 0
+        torch.zeros((C, N, 2), dtype=means.dtype, requires_grad=True, device="cuda") + 0
     )
     # Compute Ray-Splat intersection transformation.
     proj_results = fully_fused_projection_2dgs(
@@ -1340,7 +1061,7 @@
         quats,
         scales,
         viewmats,
-        densifications, 
+        densifications,
         Ks,
         width,
         height,
@@ -1414,23 +1135,25 @@
     elif render_mode in ["D", "ED"]:
         colors = depths[..., None]
     else:  # RGB
-        pass 
-    
-    render_colors, render_alphas, render_normals, render_distort = rasterize_to_pixels_2dgs(
-        means2d,
-        ray_transformations,
-        colors,
-        opacities,
-        normals,
-        width,
-        height,
-        tile_size,
-        isect_offsets,
-        flatten_ids,
-        backgrounds=backgrounds,
-        packed=packed,
-        absgrad=absgrad,
-        distloss=distloss,
+        pass
+
+    render_colors, render_alphas, render_normals, render_distort = (
+        rasterize_to_pixels_2dgs(
+            means2d,
+            ray_transformations,
+            colors,
+            opacities,
+            normals,
+            width,
+            height,
+            tile_size,
+            isect_offsets,
+            flatten_ids,
+            backgrounds=backgrounds,
+            packed=packed,
+            absgrad=absgrad,
+            distloss=distloss,
+        )
     )
     render_normals_from_depth = None
     if render_mode in ["ED", "RGB+ED"]:
@@ -1441,15 +1164,11 @@
                 render_colors[..., -1:] / render_alphas.clamp(min=1e-10),
             ],
             dim=-1,
-        )  
+        )
     if render_mode in ["RGB+ED", "RGB+D"]:
         render_depths = render_colors[..., -1:]
         render_normals_from_depth = depth_to_normal(
-            render_depths,
-            torch.linalg.inv(viewmats), # c2w 
-            Ks, 
-            near_plane,
-            far_plane
+            render_depths, torch.linalg.inv(viewmats), Ks, near_plane, far_plane  # c2w
         ).squeeze(0)
 
         # render_normals_from_depth = depth_to_normal(
@@ -1459,7 +1178,7 @@
         #     height,
         #     render_depths,
         # )
-    
+
     meta = {
         "camera_ids": camera_ids,
         "gaussian_ids": gaussian_ids,
@@ -1481,12 +1200,19 @@
         "n_cameras": C,
         "render_distort": render_distort,
     }
-    
+
     # import pdb
     # pdb.set_trace()
     render_normals = render_normals @ torch.linalg.inv(viewmats)[0, :3, :3].T
-    
-    return (render_colors, render_alphas, render_normals, render_normals_from_depth, render_distort), meta
+
+    return (
+        render_colors,
+        render_alphas,
+        render_normals,
+        render_normals_from_depth,
+        render_distort,
+    ), meta
+
 
 def rasterization_2dgs_inria_wrapper(
     means: Tensor,  # [N, 3]
